--- conflicted
+++ resolved
@@ -86,30 +86,18 @@
     //if(k_eatom.extent(0)<maxeatom) { // won't work without adding zero functor
       memoryKK->destroy_kokkos(k_eatom,eatom);
       memoryKK->create_kokkos(k_eatom,eatom,maxeatom,"dihedral:eatom");
-<<<<<<< HEAD
-      d_eatom = k_eatom.template view<DeviceType>();
-      k_eatom_pair = Kokkos::DualView<E_FLOAT*,Kokkos::LayoutRight,DeviceType>("dihedral:eatom_pair",maxeatom);
-      d_eatom_pair = k_eatom_pair.template view<DeviceType>();
-=======
       d_eatom = k_eatom.template view<KKDeviceType>();
       k_eatom_pair = Kokkos::DualView<E_FLOAT*,Kokkos::LayoutRight,KKDeviceType>("dihedral:eatom_pair",maxeatom);
-      d_eatom_pair = k_eatom.template view<KKDeviceType>();
->>>>>>> 910d00f5
+      d_eatom_pair = k_eatom_pair.template view<KKDeviceType>();
     //}
   }
   if (vflag_atom) {
     //if(k_vatom.extent(0)<maxvatom) { // won't work without adding zero functor
       memoryKK->destroy_kokkos(k_vatom,vatom);
       memoryKK->create_kokkos(k_vatom,vatom,maxvatom,"dihedral:vatom");
-<<<<<<< HEAD
-      d_vatom = k_vatom.template view<DeviceType>();
-      k_vatom_pair = Kokkos::DualView<F_FLOAT*[6],Kokkos::LayoutRight,DeviceType>("dihedral:vatom_pair",maxvatom);
-      d_vatom_pair = k_vatom_pair.template view<DeviceType>();
-=======
       d_vatom = k_vatom.template view<KKDeviceType>();
       k_vatom_pair = Kokkos::DualView<F_FLOAT*[6],Kokkos::LayoutRight,KKDeviceType>("dihedral:vatom_pair",maxvatom);
-      d_vatom_pair = k_vatom.template view<KKDeviceType>();
->>>>>>> 910d00f5
+      d_vatom_pair = k_vatom_pair.template view<KKDeviceType>();
     //}
   }
 

--- conflicted
+++ resolved
@@ -191,13 +191,7 @@
 
 [CMake build]:
 
-<<<<<<< HEAD
--D DOWNLOAD_KIM=value           # download OpenKIM API v1 for build, value = no (default) or yes :pre
-=======
--D DOWNLOAD_KIM=value    # download OpenKIM API v1 for build, value = no (default) or yes
--D KIM_LIBRARY=path      # KIM library file (only needed if a custom location)
--D KIM_INCLUDE_DIR=path  # KIM include directory (only needed if a custom location) :pre
->>>>>>> ad1b1897
+-D DOWNLOAD_KIM=value           # download OpenKIM API v2 for build, value = no (default) or yes :pre
 
 If DOWNLOAD_KIM is set, the KIM library will be downloaded and built
 inside the CMake build directory.  If the KIM library is already on

<<<<<<< HEAD
<script type="text/javascript"
  src="https://cdn.mathjax.org/mathjax/latest/MathJax.js?config=TeX-AMS-MML_HTMLorMML">
</script>
<script type="text/x-mathjax-config">
  MathJax.Hub.Config({ TeX: { equationNumbers: {autoNumber: "AMS"} } });
</script>

"LAMMPS WWW Site"_lws - "LAMMPS Documentation"_ld - "LAMMPS Commands"_lc :c

:link(lws,http://lammps.sandia.gov)
:link(ld,Manual.html)
:link(lc,Commands_all.html)

:line

pair_style granular command :h3

[Syntax:]

pair_style granular cutoff :pre

cutoff = global cutoff (optional). See discussion below. :l
:ule

[Examples:]

pair_style granular
pair_coeff * * hooke 1000.0 50.0 tangential linear_nohistory 1.0 0.4 :pre

pair_style granular
pair_coeff * * hertz 1000.0 50.0 tangential mindlin NULL 1.0 0.4 :pre

pair_style granular
pair_coeff * * hertz/material 1e8 0.3 tangential mindlin_rescale NULL 1.0 0.4 damping tsuji :pre

pair_style granular
pair_coeff 1 1 jkr 1000.0 50.0 tangential mindlin 800.0 1.0 0.5 rolling sds 500.0 200.0 0.5 twisting marshall 
pair_coeff 2 2 hertz 200.0 20.0 tangential linear_history 300.0 1.0 0.1 rolling sds 200.0 100.0 0.1 twisting marshall :pre

pair_style granular
pair_coeff 1 1 hertz 1000.0 50.0 tangential mindlin 800.0 0.5 0.5 rolling sds 500.0 200.0 0.5 twisting marshall 
pair_coeff 2 2 dmt 1000.0 50.0 0.3 10.0 tangential mindlin 800.0 0.5 0.1 roll sds 500.0 200.0 0.1 twisting marshall
pair_coeff 1 2 dmt 1000.0 50.0 0.3 10.0 tangential mindlin 800.0 0.5 0.1 roll sds 500.0 200.0 0.1 twisting marshall :pre

[Description:]

The {granular} styles support a variety of options for the normal, tangential, rolling and twisting
forces resulting from contact between two granular particles. This expands on the options offered
by the "pair gran/*"_pair_gran.html pair styles. The total computed forces and torques are the
sum of various models selected for the normal, tangential, rolling and twisting modes of motion.

All model choices and parameters are entered in the "pair_coeff"_pair_coeff.html command, as described below. 
Unlike e.g. "pair gran/hooke"_pair_gran.html, coefficient values are not global, but can be set to different values for 
different combinations of particle types, as determined by the "pair_coeff"_pair_coeff.html command.
If the contact model choice is the same for two particle types, the mixing for the cross-coefficients can be carried out 
automatically. This is shown in the second example, where model choices are the same for type 1 - type 1 as for type 2 - type2
interactions, but coefficients are different. In this case, the coefficients for type 2 - type interactions can be 
determined from mixing rules discussed below.
For additional flexibility, coefficients as well as model forms can vary between particle types, 
as shown in the third example:
type 1- type 1 interactions are based on a Hertzian normal contact model and 2-2 interactions are based on a DMT cohesive model (see below). 
In that example, 1-1 and 2-2 interactions have different model forms, in which case 
mixing of coefficients cannot be  determined, so 1-2 interactions must be explicitly defined via the 
{pair_coeff 1 2} command, otherwise an error would result.  

:line

The first required keyword for the {pair_coeff} command is the normal contact model. Currently supported options 
for normal contact models and their required arguments are:

{hooke} : \(k_n\), \(\eta_\{n0\}\) (or \(e\))
{hertz} : \(k_n\), \(\eta_\{n0\}\) (or \(e\))
{hertz/material} : E, \(\eta_\{n0\}\) (or \(e\)), \(\nu\)
{dmt} : E, \(\eta_\{n0\}\) (or \(e\)), \(\nu\), \(\gamma\)
{jkr} : E, \(\eta_\{n0\}\) (or \(e\)), \(\nu\), \(\gamma\) :ol
   
Here, \(k_n\) is spring stiffness (with units that depend on model choice, see below); 
\(\eta_\{n0\}\) is a damping prefactor (or, in its place a coefficient of restitution 
\(e\), depending on the choice of damping mode, see below); E is Young's modulus 
in units of {force}/{length}^2, i.e. {pressure}; \(\nu\) is Poisson's ratio 
and \(\gamma\) is a surface energy density, in units of {energy}/{length}^2. 

For the {hooke} model, the normal, elastic component of force acting on particle {i} due to
contact with particle {j} is given by:
\begin\{equation\}
\mathbf\{F\}_\{ne, Hooke\} = k_N \delta_\{ij\} \mathbf\{n\}
\end\{equation\}

Where \(\delta =  R_i + R_j - \|\mathbf\{r\}_\{ij\}\|\) is the particle overlap,
\(R_i, R_j\) are the particle radii, 
\(\mathbf\{r\}_\{ij\} = \mathbf\{r\}_i - \mathbf\{r\}_j\) is the vector separating the
two particle centers (note the i-j ordering so that \(F_\{ne\}\) is positive for repulsion),
and \(\mathbf\{n\} = \frac\{\mathbf\{r\}_\{ij\}\}\{\|\mathbf\{r\}_\{ij\}\|\}\).
Therefore, for {hooke}, the units of the spring constant \(k_n\) are {force}/{distance}, 
or equivalently {mass}/{time^2}. 

For the {hertz} model, the normal component of force is given by:
\begin\{equation\}
\mathbf\{F\}_\{ne, Hertz\} = k_N R_\{eff\}^\{1/2\}\delta_\{ij\}^\{3/2\} \mathbf\{n\}
\end\{equation\}

Here, \(R_\{eff\} = \frac\{R_i R_j\}\{R_i + R_j\}\) is the effective radius, denoted for simplicity as {R} from here on.
For {hertz}, the units of the spring constant \(k_n\) are {force}/{length}^2, or equivalently
{pressure}.

For the {hertz/material} model, the force is given by:
\begin\{equation\}
\mathbf\{F\}_\{ne, Hertz/material\} = \frac\{4\}\{3\} E_\{eff\} R_\{eff\}^\{1/2\}\delta_\{ij\}^\{3/2\} \mathbf\{n\}
\end\{equation\}

Here, \(E_\{eff\} = E = \left(\frac\{1-\nu_i^2\}\{E_i\} + \frac\{1-\nu_j^2\}\{E_j\}\right)^\{-1\}\) 
is the effective Young's modulus,
with \(\nu_i, \nu_j \) the Poisson ratios of the particles of types {i} and {j}. Note that
if the elastic and shear moduli of the 
two particles are the same, the {hertz/material}
model is equivalent to the {hertz} model with \(k_N = 4/3 E_\{eff\}\)

The {dmt} model corresponds to the "(Derjaguin-Muller-Toporov)"_#DMT1975 cohesive model, 
where the force is simply Hertz with an additional attractive cohesion term:
\begin\{equation\}
\mathbf\{F\}_\{ne, dmt\} = \left(\frac\{4\}\{3\} E R^\{1/2\}\delta_\{ij\}^\{3/2\} - 4\pi\gamma R\right)\mathbf\{n\}
\end\{equation\}

The {jkr} model is the "(Johnson-Kendall-Roberts)"_#JKR1971 model, where the force is computed as:
\begin\{equation\}
\label\{eq:force_jkr\}
\mathbf\{F\}_\{ne, jkr\} = \left(\frac\{4Ea^3\}\{3R\} - 2\pi a^2\sqrt\{\frac\{4\gamma E\}\{\pi a\}\}\right)\mathbf\{n\}
\end\{equation\}

Here, {a} is the radius of the contact zone, related to the overlap \(\delta\) according to:
\begin\{equation\}
\delta = a^2/R - 2\sqrt\{\pi \gamma a/E\}
\end\{equation\}
 
LAMMPS internally inverts the equation above to solve for {a} in terms of \(\delta\), then solves for
the force in the previous equation. Additionally, note that the JKR model allows for a tensile force beyond 
contact (i.e. for \(\delta < 0\)), up to a maximum of \(3\pi\gamma R\) (also known as
the 'pull-off' force).
Note that this is a hysteretic effect, where particles that are not contacting initially
will not experience force until they come into contact \(\delta \geq 0\); as they move apart
and (\(\delta < 0\)), they experience a tensile force up to \(3\pi\gamma R\), 
at which point they lose contact. 

:line

In addition, the normal force is augmented by a damping term of the following
general form:

\begin\{equation\}
\mathbf\{F\}_\{n,damp\} = -\eta_n \mathbf\{v\}_\{n,rel\}
\end\{equation\}

Here, \(\mathbf\{v\}_\{n,rel\} = (\mathbf\{v\}_j - \mathbf\{v\}_i) \cdot \mathbf\{n\}\)
is the component of relative velocity along \(\mathbf\{n\}\).

The optional {damping} keyword to the {pair_coeff} command followed by a keyword  
determines the model form of the damping factor \(\eta_n\), and the interpretation
of the \(\eta_\{n0\}\) or \(e\) coefficients specified as part of the normal contact
model settings. The {damping} keyword and corresponding
model form selection may be appended anywhere in the {pair coeff} command.
Note that the choice of damping model affects both the 
normal and tangential damping (and depending on other settings, potentially also the twisting damping).
The options for the damping model currently supported are:

{velocity}
{viscoelastic}
{tsuji} :ol

If the {damping} keyword is not specified, the {viscoelastic} model is used by default.

For {damping velocity}, the normal damping is simply equal to the user-specified damping
coefficient in the {normal} model:

\begin\{equation\}
\eta_n = \eta_\{n0\}\
\end\{equation\}

Here, \(\gamma_n\) is the damping coefficient specified for the normal contact model, in units of {mass}/{time}, 

The {damping viscoelastic} model is based on the viscoelastic treatment of "(Brilliantov et al)"_#Brill1996,
where the normal damping is given by:
\begin\{equation\}
\eta_n = \eta_\{n0\}\ a m_\{eff\} 
\end\{equation\}

Here, \(m_\{eff\} = m_i m_j/(m_i + m_j)\) is the effective mass, {a} is the contact radius, given by \(a =\sqrt\{R\delta\}\)
for all models except {jkr}, for which it is given implicitly according to \(delta = a^2/R - 2\sqrt\{\pi \gamma a/E\}\).
In this case, \eta_\{n0\}\ is in units of 1/({time}*{distance}).

The {tsuji} model is based on the work of "(Tsuji et al)"_#Tsuji1992. Here, the
damping coefficient specified as part of the normal model is intepreted
as a restitution coefficient \(e\). The damping constant \(\eta_n\) is given by:

\begin\{equation\}
\eta_n = \alpha (m_\{eff\}k_n)^\{1/2\}
\end\{equation\}

For normal contact models based on material parameters, \(k_n = 4/3Ea\).
The parameter \(\alpha\) is related to the restitution coefficient {e} according to:

\begin\{equation\}
\alpha = 1.2728-4.2783e+11.087e^2-22.348e^3+27.467e^4-18.022e^5+4.8218e^6
\end\{equation\} 

The dimensionless coefficient of restitution \(e\) specified as part of the normal contact model
parameters should be between 0 and 1, but no error check is performed on this.

The total normal force is computed as the sum of the elastic and damping components:

\begin\{equation\}
\mathbf\{F\}_n = \mathbf\{F\}_\{ne\} + \mathbf\{F\}_\{n,damp\}
\end\{equation\}

 :line

The {pair_coeff} command also requires specification 
of the tangential contact model. The required keyword {tangential} is expected, followed by the model 
choice and associated parameters. Currently supported tangential model choices and their 
expected parameters are as follows:
 
{linear_nohistory} : \(x_\{\gamma,t\}\), \(\mu_s\)
{linear_history} : \(k_t\), \(x_\{\gamma,t\}\), \(\mu_s\) 
{mindlin} : \(k_t\) or NULL, \(x_\{\gamma,t\}\), \(\mu_s\) 
{mindlin_rescale} : \(k_t\) or NULL, \(x_\{\gamma,t\}\), \(\mu_s\) :ol

Here, \(x_\{\gamma,t\}\) is a dimensionless multiplier for the normal damping \(\eta_n\)
that determines the magnitude of the 
tangential damping, \(\mu_t\) is the tangential (or sliding) friction
coefficient, and \(k_t\) is the tangential stiffness coefficient.

For {tangential linear_nohistory}, a simple velocity-dependent Coulomb friction criterion is used, 
which mimics the behavior
of the {pair gran/hooke} style. The tangential force (\mathbf\{F\}_t\) is given by:

\begin\{equation\}
\mathbf\{F\}_t =  -min(\mu_t F_\{n0\}, \|\mathbf\{F\}_\mathrm\{t,damp\}\|) \mathbf\{t\}
\end\{equation\}

The tangential damping force \(\mathbf\{F\}_\mathrm\{t,damp\}\) is given by:

\begin\{equation\}
\mathbf\{F\}_\mathrm\{t,damp\} = -\eta_t \mathbf\{v\}_\{t,rel\}
\end\{equation\}

The tangetial damping prefactor \(\eta_t\) is calculated by scaling the normal damping \(\eta_n\) (see above): 
\begin\{equation\}
\eta_t = -x_\{\gamma,t\} \eta_n
\end\{equation\}

The normal damping prefactor \(\eta_n\) is determined by the choice of the {damping} keyword, as discussed above.
Thus, the {damping} keyword also affects the tangential damping.
The parameter \(x_\{\gamma,t\}\) is a scaling coefficient. Several works in the literature use
\(x_\{\gamma,t\} = 1\) ("Marshall"_#Marshall2009, "Tsuji et al"_#Tsuji1992, "Silbert et al"_#Silbert2001).
The relative tangential velocity at the point of contact is given by 
\(\mathbf\{v\}_\{t, rel\} = \mathbf\{v\}_\{t\} - (R_i\Omega_i + R_j\Omega_j) \times \mathbf\{n\}\), 
where \(\mathbf\{v\}_\{t\} = \mathbf\{v\}_r - \mathbf\{v\}_r\cdot\mathbf\{n\}\),
\(\mathbf\{v\}_r = \mathbf\{v\}_j - \mathbf\{v\}_i\). The direction of the applied force is
\(\mathbf\{t\} = \mathbf\{v_\{t,rel\}\}/\|\mathbf\{v_\{t,rel\}\}\|\).

The normal force value \(F_\{n0\}\) used to compute the critical force
depends on the form of the contact model. For non-cohesive models
({hertz}, {hertz/material}, {hooke}), it is given by the magnitude of the normal force:

\begin\{equation\}
F_\{n0\} = \|\mathbf\{F\}_n\|
\end\{equation\}

For cohesive models such as {jkr} and {dmt}, the critical force is adjusted so that the critical tangential
force approaches \(\mu_t F_\{pulloff\}\), see "Marshall"_#Marshall2009, equation 43, and "Thornton"_#Thornton1991.
For both models, \(F_\{n0\}\) takes the form:

\begin\{equation\}
F_\{n0\} = \|\mathbf\{F\}_ne + 2 F_\{pulloff\}\|
\end\{equation\}

Where \(F_\{pulloff\} = 3\pi \gamma R \) for {jkr}, and \(F_\{pulloff\} = 4\pi \gamma R \) for {dmt}.  
 
The remaining tangential options all use accumulated tangential displacement (i.e. contact history). This 
is discussed below in the context of the {linear_history} option, but the same treatment of the 
accumulated displacement applies to the other options as well.

For {tangential linear_history}, the tangential force is given by:

\begin\{equation\}
\mathbf\{F\}_t =  -min(\mu_t F_\{n0\}, \|-k_t\mathbf\{\xi\} + \mathbf\{F\}_\mathrm\{t,damp\}\|) \mathbf\{t\}
\end\{equation\}

Here, \(\mathbf\{\xi\}\) is the tangential displacement accumulated during the entire
duration of the contact:

\begin\{equation\}
\mathbf\{\xi\} = \int_\{t0\}^t \mathbf\{v\}_\{t,rel\}(\tau) \mathrm\{d\}\tau 
\end\{equation\}

This accumlated tangential displacement must be adjusted to account for changes 
in the frame of reference 
of the contacting pair of particles during contact. This occurs due to the overall motion of the contacting particles
in a rigid-body-like fashion during the duration of the contact. There are two modes of motion
that are relevant: the 'tumbling' rotation of the contacting pair, which changes the orientation of the
plane in which tangential displacement occurs; and 'spinning' rotation of the contacting pair
about the vector connecting their centers of mass (\(\mathbf\{n\}\)).  
Corrections due to the former mode of motion are
made by rotating the accumulated displacement into the plane that is tangential
to the contact vector at each step, 
or equivalently removing any component of the tangential displacement
that lies along \(\mathbf\{n\}\), and rescaling to preserve the magnitude. 
This folllows the discussion in "Luding"_#Luding2008, see equation 17 and 
relevant discussion in that work:

\begin\{equation\}
\mathbf\{\xi\} = \left(\mathbf\{\xi'\} - (\mathbf\{n\} \cdot \mathbf\{\xi'\})\mathbf\{n\}\right) \frac\{\|\mathbf\{\xi'\}\|\}\{\|\mathbf\{\xi'\}\| - \mathbf\{n\}\cdot\mathbf\{\xi'\}\}
\label\{eq:rotate_displacements\}
\end\{equation\}

Here, \(\mathbf\{\xi'\}\) is the accumulated displacement prior to the current time step and 
\(\mathbf\{\xi\}\) is the corrected displacement. Corrections to the displacement
due to the second mode of motion described above (rotations about \(\mathbf\{n\}\))
are not currently implemented, but are expected to be minor for most simulations.

Furthermore, when the tangential force exceeds the critical force, 
the tangential displacement is re-scaled to match the value for the critical force (see "Luding"_#Luding2008, 
equation 20 and related discussion):

\begin\{equation\}
\mathbf\{\xi\} = -\frac\{1\}\{k_t\}\left(\mu_t F_\{n0\}\mathbf\{t\} + \mathbf\{F\}_\{t,damp\}\right)
\end\{equation\}

The tangential force is added to the total normal force (elastic plus damping) to produce the total force
on the particle. The tangential force also acts at the contact point (defined as the center of the overlap region)
to induce a torque on each particle according to:

\begin\{equation\}
\mathbf\{\tau\}_i = -(R_i - 0.5 \delta) \mathbf\{n\} \times \mathbf\{F\}_t
\end\{equation\}

\begin\{equation\}
\mathbf\{\tau\}_j = -(R_j - 0.5 \delta) \mathbf\{n\} \times \mathbf\{F\}_t
\end\{equation\}

For {tangential mindlin}, the "Mindlin"_#Mindlin1949 no-slip solution is used, which differs from the {linear_history}
option by an additional factor of {a}, the radius of the contact region. The tangential force is given by:

\begin\{equation\}                                                                                                              
\mathbf\{F\}_t =  -min(\mu_t F_\{n0\}, \|-k_t a \mathbf\{\xi\} + \mathbf\{F\}_\mathrm\{t,damp\}\|) \mathbf\{t\}                    
\end\{equation\}    

Here, {a} is the radius of the contact region, given by \(a = \delta R\) for all normal contact models, 
except for {jkr}, where it is given implicitly by \(\delta = a^2/R - 2\sqrt\{\pi \gamma a/E\}\), 
see discussion above. To match the Mindlin solution, one should set \(k_t = 8G^*\), where
\(G^*\) is the effective shear modulus, which relates to material properties according to:

\begin\{equation\}
1/G^* = 2(2-\nu_i)(1+\nu_i)/E_i + 2(2-\nu_j)(1+\nu_j)/E_j 
\end\{equation\}

This can also be achieved by specifying {NULL} for \(k_t\), in which case
a normal contact model that specifies material parameters \(E\) and \(\nu\) is required (e.g. {hertz/material},
{dmt} or {jkr}). 

The {mindlin_rescale} option uses the same form as {mindlin}, but the magnitude of the tangential 
displacement is re-scaled as the contact unloads, i.e. if \(a < a_\{t_\{n-1\}\}\):
\begin\{equation\}
\mathbf\{\xi\} = \mathbf\{\xi_\{t_\{n-1\}\}\} \frac\{a\}\{a_\{t_\{n-1\}\}\}
\end\{equation\}

Here, \(t_\{n-1\}\) indicates the value at the previous time step. This rescaling 
accounts for the fact that a decrease in the contact area upon unloading leads to the contact
being unable to support the previous tangential loading, and spurious energy is created
without the rescaling above ("Walton"_#WaltonPC ). See also discussion in "Thornton et al, 2013"_#Thornton2013
, particularly equation 18(b) of that work and associated discussion.
 
:line

The optional {rolling} keyword enables rolling friction, which resists pure rolling
motion of particles. The options currently supported are:

{none}
{sds} : \(k_\{roll\}\), \(\gamma_\{roll\}\), \(\mu_\{roll\}\)  :ol

If the {rolling} keyword is not specified, the model defaults to {none}.
 
For {rolling sds}, rolling friction is computed via a spring-dashpot-slider, using a 
'pseudo-force' formulation, as detailed by "Luding"_#Luding2008. Unlike the formulation
in "Marshall"_#Marshall2009, this allows for the required adjustment of 
rolling displacement due to changes in the frame of referenece of the contacting pair. 
The rolling pseudo-force is computed analogously to the tangential force:
 
\begin\{equation\}
\mathbf\{F\}_\{roll,0\} =  k_\{roll\} \mathbf\{\xi\}_\{roll\}  - \gamma_\{roll\} \mathbf\{v\}_\{roll\}
\end\{equation\}
 
Here, \(\mathbf\{v\}_\{roll\} = -R(\mathbf\{\Omega\}_i - \mathbf\{\Omega\}_j) \times \mathbf\{n\}\) is the
relative rolling velocity, as given in "Wang et al"_#Wang2015 and "Luding"_#Luding2008. This differs
from the expressions given by "Kuhn and Bagi"_#Kuhn2004 and used in  "Marshall"_#Marshall2009; 
see "Wang et al"_#Wang2015 for details. The rolling displacement is given by:
 
\begin\{equation\} 
\mathbf\{\xi\}_\{roll\} = \int_\{t_0\}^t \mathbf\{v\}_\{roll\} (\tau) \mathrm\{d\} \tau
\end\{equation\}
 
A Coulomb friction criterion truncates the rolling pseudo-force if it exceeds a critical value:
\begin\{equation\}
\mathbf\{F\}_\{roll\} =  min(\mu_\{roll\} F_\{n,0\}, \|\mathbf\{F\}_\{roll,0\}\|)\mathbf\{k\}   
\end\{equation\}
  
Here, \(\mathbf\{k\} = \mathbf\{v\}_\{roll\}/\|\mathbf\{v\}_\{roll\}\|\) is the direction of the pseudo-force.
As with tangential displacement, the rolling displacement is rescaled when the critical 
force is exceeded, so that the spring length corresponds the critical force. Additionally, the
displacement is adjusted to account for rotations of the frame of reference of the two
contacting particles in a manner analogous to the tangential displacement.

The rolling pseudo-force does not contribute to the total force on either particle (hence 'pseudo'),
but acts only to induce an equal and opposite torque on each particle, according to:
 
\begin\{equation\}
\tau_\{roll,i\} =  R_\{eff\} \mathbf\{n\} \times \mathbf\{F\}_\{roll\}
\end\{equation\}

\begin\{equation\}
\tau_\{roll,j\} =  -\tau_\{roll,i\}
\end\{equation\}

:line
 
The optional {twisting} keyword enables twisting friction, which resists
rotation of two contacting particles about the vector \(\mathbf\{n\}\) that connects their
centers. The options currently supported are:

{none}
{sds} : \(k_\{twist\}\), \(\gamma_\{twist\}\), \(\mu_\{twist\}\)  
{marshall} :ol

If the {twisting} keyword is not specified, the model defaults to {none}.

For both {twisting sds} and {twisting marshall}, a history-dependent spring-dashpot-slider is used to compute the twisting
torque. Because twisting displacement is a scalar, there is no need to adjust for changes
in the frame of reference due to rotations of the particle pair. The formulation in
"Marshall"_#Marshall2009 therefore provides the most straightforward treatment:

\begin\{equation\}
\tau_\{twist,0\} = -k_\{twist\}\xi_\{twist\} - \gamma_\{twist\}\Omega_\{twist\} 
\end\{equation\}

Here \(\xi_\{twist\} = \int_\{t_0\}^t \Omega_\{twist\} (\tau) \mathrm\{d\}\tau\) is the twisting
angular displacement, and \(\Omega_\{twist\} = (\mathbf\{\Omega\}_i - \mathbf\{\Omega\}_j) \cdot \mathbf\{n\}\) 
is the relative twisting angular velocity. The torque is then truncated according to:

\begin\{equation\}
\tau_\{twist\} = min(\mu_\{twist\} F_\{n,0\}, \tau_\{twist,0\}) 
\end\{equation\} 

Similar to the sliding and rolling displacement, the angular displacement is 
rescaled so that it corresponds to the critical value if the twisting torque
exceeds this critical value:

\begin\{equation\}
\xi_\{twist\} = \frac\{1\}\{k_\{twist\}\} (\mu_\{twist\} F_\{n,0\}sgn(\Omega_\{twist\}) - \gamma_\{twist\}\Omega_\{twist\})
\end\{equation\} 

For {twisting sds}, the coefficients \(k_\{twist\}, \gamma_\{twist\}\) and \(\mu_\{twist\}\) are
simply the user input parameters that follow the {twisting sds} keywords in the {pair_coeff} command.

For {twisting_marshall}, the coefficients are expressed in terms of sliding friction coefficients,
as discussed in "Marshall"_#Marshall2009 (see equations 32 and 33 of that work):

\begin\{equation\}
k_\{twist\} = 0.5k_ta^2
\end\{equation\}

\begin\{equation\}
\eta_\{twist\} = 0.5\eta_ta^2
\end\{equation\}

\begin\{equation\}
\mu_\{twist\} = \frac\{2\}\{3\}a\mu_t
\end\{equation\}

Finally, the twisting torque on each particle is given by:

\begin\{equation\}
\mathbf\{\tau\}_\{twist,i\} = \tau_\{twist\}\mathbf\{n\}
\end\{equation\}

\begin\{equation\}
\mathbf\{\tau\}_\{twist,j\} = -\mathbf\{\tau\}_\{twist,i\}
\end\{equation\}

:line

LAMMPS automatically sets pairwise cutoff values for {pair_style granular} based on particle radii (and in the case
of {jkr} pulloff distances). In the vast majority of situations, this is adequate.
However, a cutoff value can optionally be appended to the {pair_style granular} command to specify
a global cutoff (i.e. a cutoff for all atom types). Additionally, the optional {cutoff} keyword 
can be passed to the {pair_coeff} command, followed by a cutoff value. 
This will set a pairwise cutoff for the atom types in the {pair_coeff} command.
These options may be useful in some rare cases where the automatic cutoff determination is not sufficient, e.g.
if particle diameters are being modified via the {fix adapt} command. In that case, the global cutoff  
specified as part of the {pair_style granular} command is applied to all atom types, unless it is 
overridden for a given atom type combination by the {cutoff} value specified in the {pair coeff} command. 
If {cutoff} is only specified in the {pair coeff} command and no global
cutoff is appended to the {pair_style granular} command, then LAMMPS will use that cutoff for the specified
atom type combination, and automatically set pairwise cutoffs for the remaining atom types.  

:line

Styles with a {gpu}, {intel}, {kk}, {omp}, or {opt} suffix are
functionally the same as the corresponding style without the suffix.
They have been optimized to run faster, depending on your available
hardware, as discussed on the "Speed packages"_Speed_packages.html doc
page.  The accelerated styles take the same arguments and should
produce the same results, except for round-off and precision issues.

These accelerated styles are part of the GPU, USER-INTEL, KOKKOS,
USER-OMP and OPT packages, respectively.  They are only enabled if
LAMMPS was built with those packages.  See the "Build
package"_Build_package.html doc page for more info.

You can specify the accelerated styles explicitly in your input script
by including their suffix, or you can use the "-suffix command-line
switch"_Run_options.html when you invoke LAMMPS, or you can use the
"suffix"_suffix.html command in your input script.

See the "Speed packages"_Speed_packages.html doc page for more
instructions on how to use the accelerated styles effectively.

:line

[Mixing, shift, table, tail correction, restart, rRESPA info]:

The "pair_modify"_pair_modify.html mix, shift, table, and tail options
are not relevant for granular pair styles.

Mixing of coefficients is carried out using geometric averaging for
most quantities, e.g. if friction coefficient for type 1-type 1 interactions
is set to \(\mu_1\), and friction coefficient for type 2-type 2 interactions
is set to \(\mu_2\), the friction coefficient for type1-type2 interactions
is computed as \(\sqrt\{\mu_1\mu_2\}\) (unless explictly specified to 
a different value by a {pair_coeff 1 2 ...} command. The exception to this is 
elastic modulus, only applicable to {hertz/material}, {dmt} and {jkr} normal 
contact models. In that case, the effective elastic modulus is computed as:

\begin\{equation\}
E_\{eff,ij\} = \left(\frac\{1-\nu_i^2\}\{E_i\} + \frac\{1-\nu_j^2\}\{E_j\}\right)^\{-1\}
\end\{equation\}

If the {i-j} coefficients \(E_\{ij\}\) and \(\nu_\{ij\}\) are explictly specified, 
the effective modulus is computed as:

\begin\{equation\}
E_\{eff,ij\} = \left(\frac\{1-\nu_\{ij\}^2\}\{E_\{ij\}\} + \frac\{1-\nu_\{ij\}^2\}\{E_\{ij\}\}\right)^\{-1\}
\end\{equation\}

or

\begin\{equation\}
E_\{eff,ij\} = \frac\{E_\{ij\}\}\{2(1-\nu_\{ij\})\}
\end\{equation\}

These pair styles write their information to "binary restart
files"_restart.html, so a pair_style command does not need to be
specified in an input script that reads a restart file.

These pair styles can only be used via the {pair} keyword of the
"run_style respa"_run_style.html command.  They do not support the
{inner}, {middle}, {outer} keywords.

The single() function of these pair styles returns 0.0 for the energy
of a pairwise interaction, since energy is not conserved in these
dissipative potentials.  It also returns only the normal component of
the pairwise interaction force.  However, the single() function also
calculates 10 extra pairwise quantities.  The first 3 are the
components of the tangential force between particles I and J, acting
on particle I.  The 4th is the magnitude of this tangential force.
The next 3 (5-7) are the components of the rolling torque acting on 
particle I. The next entry (8) is the magnitude of the rolling torque.
The next entry (9) is the magnitude of the twisting torque acting
about the vector connecting the two particle centers.
The last 3 (10-12) are the components of the vector connecting
the centers of the two particles (x_I - x_J).

These extra quantities can be accessed by the "compute
pair/local"_compute_pair_local.html command, as {p1}, {p2}, ...,
{p12}.

:line

[Restrictions:]

All the granular pair styles are part of the GRANULAR package.  It is
only enabled if LAMMPS was built with that package.  See the "Build
package"_Build_package.html doc page for more info.

These pair styles require that atoms store torque and angular velocity
(omega) as defined by the "atom_style"_atom_style.html.  They also
require a per-particle radius is stored.  The {sphere} atom style does
all of this.

This pair style requires you to use the "comm_modify vel
yes"_comm_modify.html command so that velocities are stored by ghost
atoms.

These pair styles will not restart exactly when using the
"read_restart"_read_restart.html command, though they should provide
statistically similar results.  This is because the forces they
compute depend on atom velocities.  See the
"read_restart"_read_restart.html command for more details.

[Related commands:]

"pair_coeff"_pair_coeff.html
"pair gran/*"_pair_gran.html

[Default:] 

For the {pair_coeff} settings: {damping viscoelastic}, {rolling none}, {twisting none}

[References:] 
 
:link(Brill1996)
[(Brilliantov et al, 1996)] Brilliantov, N. V., Spahn, F., Hertzsch, J. M., & Poschel, T. (1996). 
Model for collisions in granular gases. Physical review E, 53(5), 5382.
 
:link(Tsuji1992)
[(Tsuji et al, 1992)] Tsuji, Y., Tanaka, T., & Ishida, T. (1992). Lagrangian numerical simulation of plug flow of 
cohesionless particles in a horizontal pipe. Powder technology, 71(3), 239-250.
 
:link(JKR1971)
[(Johnson et al, 1971)] Johnson, K. L., Kendall, K., & Roberts, A. D. (1971). 
Surface energy and the contact of elastic solids. Proc. R. Soc. Lond. A, 324(1558), 301-313.
 
:link(DMT1975)
[Derjaguin et al, 1975)] Derjaguin, B. V., Muller, V. M., & Toporov, Y. P. (1975). Effect of contact deformations on the 
adhesion of particles. Journal of Colloid and interface science, 53(2), 314-326.
 
:link(Luding2008)
[(Luding, 2008)] Luding, S. (2008). Cohesive, frictional powders: contact models for tension. Granular matter, 10(4), 235.
 
:link(Marshall2009)
[(Marshall, 2009)] Marshall, J. S. (2009). Discrete-element modeling of particulate aerosol flows. 
Journal of Computational Physics, 228(5), 1541-1561.
 
:link(Silbert2001)
[(Silbert, 2001)] Silbert, L. E., Ertas, D., Grest, G. S., Halsey, T. C., Levine, D., & Plimpton, S. J. (2001). 
Granular flow down an inclined plane: Bagnold scaling and rheology. Physical Review E, 64(5), 051302.
 
:link(Kuhn2004)
[(Kuhn and Bagi, 2005)] Kuhn, M. R., & Bagi, K. (2004). Contact rolling and deformation in granular media. 
International journal of solids and structures, 41(21), 5793-5820.
 
:link(Wang2015)
[(Wang et al, 2015)] Wang, Y., Alonso-Marroquin, F., & Guo, W. W. (2015). 
Rolling and sliding in 3-D discrete element models. Particuology, 23, 49-55.
 
:link(Thornton1991)
[(Thornton, 1991)] Thornton, C. (1991). Interparticle sliding in the presence of adhesion.
J. Phys. D: Appl. Phys. 24 1942

:link(Mindlin1949)
[(Mindlin, 1949)] Mindlin, R. D. (1949). Compliance of elastic bodies in contact.
J. Appl. Mech., ASME 16, 259-268.

:link(Thornton2013)
[(Thornton et al, 2013)] Thornton, C., Cummins, S. J., & Cleary, P. W. (2013). 
An investigation of the comparative behaviour of alternative contact force models 
during inelastic collisions. Powder Technology, 233, 30-46.

:link(WaltonPC)
[(Otis R. Walton)] Walton, O.R., Personal Communication	  
=======
<script type="text/javascript"
  src="https://cdn.mathjax.org/mathjax/latest/MathJax.js?config=TeX-AMS-MML_HTMLorMML">
</script>
<script type="text/x-mathjax-config">
  MathJax.Hub.Config({ TeX: { equationNumbers: {autoNumber: "AMS"} } });
</script>

"LAMMPS WWW Site"_lws - "LAMMPS Documentation"_ld - "LAMMPS Commands"_lc :c

:link(lws,http://lammps.sandia.gov)
:link(ld,Manual.html)
:link(lc,Commands_all.html)

:line

pair_style granular command :h3

[Syntax:]

pair_style granular cutoff :pre

cutoff = global cutoff (optional).  See discussion below. :l

[Examples:]

pair_style granular
pair_coeff * * hooke 1000.0 50.0 tangential linear_nohistory 1.0 0.4 :pre

pair_style granular
pair_coeff * * hertz 1000.0 50.0 tangential mindlin NULL 1.0 0.4 :pre

pair_style granular
pair_coeff * * hertz/material 1e8 0.3 tangential mindlin_rescale NULL 1.0 0.4 damping tsuji :pre

pair_style granular
pair_coeff 1 1 jkr 1000.0 50.0 tangential mindlin 800.0 1.0 0.5 rolling sds 500.0 200.0 0.5 twisting marshall
pair_coeff 2 2 hertz 200.0 20.0 tangential linear_history 300.0 1.0 0.1 rolling sds 200.0 100.0 0.1 twisting marshall :pre

pair_style granular
pair_coeff 1 1 hertz 1000.0 50.0 tangential mindlin 800.0 0.5 0.5 rolling sds 500.0 200.0 0.5 twisting marshall
pair_coeff 2 2 dmt 1000.0 50.0 0.3 10.0 tangential mindlin 800.0 0.5 0.1 roll sds 500.0 200.0 0.1 twisting marshall
pair_coeff 1 2 dmt 1000.0 50.0 0.3 10.0 tangential mindlin 800.0 0.5 0.1 roll sds 500.0 200.0 0.1 twisting marshall :pre

[Description:]

The {granular} styles support a variety of options for the normal,
tangential, rolling and twisting forces resulting from contact between
two granular particles. This expands on the options offered by the
"pair gran/*"_pair_gran.html pair styles. The total computed forces
and torques are the sum of various models selected for the normal,
tangential, rolling and twisting modes of motion.

All model choices and parameters are entered in the
"pair_coeff"_pair_coeff.html command, as described below.  Unlike
e.g. "pair gran/hooke"_pair_gran.html, coefficient values are not
global, but can be set to different values for different combinations
of particle types, as determined by the "pair_coeff"_pair_coeff.html
command.  If the contact model choice is the same for two particle
types, the mixing for the cross-coefficients can be carried out
automatically. This is shown in the second example, where model
choices are the same for type 1 - type 1 as for type 2 - type2
interactions, but coefficients are different. In this case, the
coefficients for type 2 - type interactions can be determined from
mixing rules discussed below.  For additional flexibility,
coefficients as well as model forms can vary between particle types,
as shown in the third example: type 1- type 1 interactions are based
on a Hertzian normal contact model and 2-2 interactions are based on a
DMT cohesive model (see below).  In that example, 1-1 and 2-2
interactions have different model forms, in which case mixing of
coefficients cannot be determined, so 1-2 interactions must be
explicitly defined via the {pair_coeff 1 2} command, otherwise an
error would result.

:line

The first required keyword for the {pair_coeff} command is the normal
contact model. Currently supported options for normal contact models
and their required arguments are:

{hooke} : \(k_n\), \(\eta_\{n0\}\) (or \(e\))
{hertz} : \(k_n\), \(\eta_\{n0\}\) (or \(e\))
{hertz/material} : E, \(\eta_\{n0\}\) (or \(e\)), \(\nu\)
{dmt} : E, \(\eta_\{n0\}\) (or \(e\)), \(\nu\), \(\gamma\)
{jkr} : E, \(\eta_\{n0\}\) (or \(e\)), \(\nu\), \(\gamma\) :ol

Here, \(k_n\) is spring stiffness (with units that depend on model
choice, see below); \(\eta_\{n0\}\) is a damping prefactor (or, in its
place a coefficient of restitution \(e\), depending on the choice of
damping mode, see below); E is Young's modulus in units of
{force}/{length}^2, i.e. {pressure}; \(\nu\) is Poisson's ratio and
\(\gamma\) is a surface energy density, in units of
{energy}/{length}^2.

For the {hooke} model, the normal, elastic component of force acting
on particle {i} due to contact with particle {j} is given by:

\begin\{equation\}
\mathbf\{F\}_\{ne, Hooke\} = k_N \delta_\{ij\} \mathbf\{n\}
\end\{equation\}

Where \(\delta = R_i + R_j - \|\mathbf\{r\}_\{ij\}\|\) is the particle
overlap, \(R_i, R_j\) are the particle radii, \(\mathbf\{r\}_\{ij\} =
\mathbf\{r\}_i - \mathbf\{r\}_j\) is the vector separating the two
particle centers (note the i-j ordering so that \(F_\{ne\}\) is
positive for repulsion), and \(\mathbf\{n\} =
\frac\{\mathbf\{r\}_\{ij\}\}\{\|\mathbf\{r\}_\{ij\}\|\}\).  Therefore,
for {hooke}, the units of the spring constant \(k_n\) are
{force}/{distance}, or equivalently {mass}/{time^2}.

For the {hertz} model, the normal component of force is given by:

\begin\{equation\}
\mathbf\{F\}_\{ne, Hertz\} = k_N R_\{eff\}^\{1/2\}\delta_\{ij\}^\{3/2\} \mathbf\{n\}
\end\{equation\}

Here, \(R_\{eff\} = \frac\{R_i R_j\}\{R_i + R_j\}\) is the effective
radius, denoted for simplicity as {R} from here on.  For {hertz}, the
units of the spring constant \(k_n\) are {force}/{length}^2, or
equivalently {pressure}.

For the {hertz/material} model, the force is given by:

\begin\{equation\}
\mathbf\{F\}_\{ne, Hertz/material\} = \frac\{4\}\{3\} E_\{eff\} R_\{eff\}^\{1/2\}\delta_\{ij\}^\{3/2\} \mathbf\{n\}
\end\{equation\}

Here, \(E_\{eff\} = E = \left(\frac\{1-\nu_i^2\}\{E_i\} +
\frac\{1-\nu_j^2\}\{E_j\}\right)^\{-1\}\) is the effective Young's
modulus, with \(\nu_i, \nu_j \) the Poisson ratios of the particles of
types {i} and {j}. Note that if the elastic modulus and the shear
modulus of the two particles are the same, the {hertz/material} model
is equivalent to the {hertz} model with \(k_N = 4/3 E_\{eff\}\)

The {dmt} model corresponds to the
"(Derjaguin-Muller-Toporov)"_#DMT1975 cohesive model, where the force
is simply Hertz with an additional attractive cohesion term:

\begin\{equation\}
\mathbf\{F\}_\{ne, dmt\} = \left(\frac\{4\}\{3\} E R^\{1/2\}\delta_\{ij\}^\{3/2\} - 4\pi\gamma R\right)\mathbf\{n\}
\end\{equation\}

The {jkr} model is the "(Johnson-Kendall-Roberts)"_#JKR1971 model,
where the force is computed as:

\begin\{equation\}
\label\{eq:force_jkr\}
\mathbf\{F\}_\{ne, jkr\} = \left(\frac\{4Ea^3\}\{3R\} - 2\pi a^2\sqrt\{\frac\{4\gamma E\}\{\pi a\}\}\right)\mathbf\{n\}
\end\{equation\}

Here, {a} is the radius of the contact zone, related to the overlap
\(\delta\) according to:

\begin\{equation\}
\delta = a^2/R - 2\sqrt\{\pi \gamma a/E\}
\end\{equation\}

LAMMPS internally inverts the equation above to solve for {a} in terms
of \(\delta\), then solves for the force in the previous
equation. Additionally, note that the JKR model allows for a tensile
force beyond contact (i.e. for \(\delta < 0\)), up to a maximum of
\(3\pi\gamma R\) (also known as the 'pull-off' force).  Note that this
is a hysteretic effect, where particles that are not contacting
initially will not experience force until they come into contact
\(\delta \geq 0\); as they move apart and (\(\delta < 0\)), they
experience a tensile force up to \(3\pi\gamma R\), at which point they
lose contact.

:line

In addition, the normal force is augmented by a damping term of the
following general form:

\begin\{equation\}
\mathbf\{F\}_\{n,damp\} = -\eta_n \mathbf\{v\}_\{n,rel\}
\end\{equation\}

Here, \(\mathbf\{v\}_\{n,rel\} = (\mathbf\{v\}_j - \mathbf\{v\}_i)
\cdot \mathbf\{n\}\) is the component of relative velocity along
\(\mathbf\{n\}\).

The optional {damping} keyword to the {pair_coeff} command followed by
a keyword determines the model form of the damping factor \(\eta_n\),
and the interpretation of the \(\eta_\{n0\}\) or \(e\) coefficients
specified as part of the normal contact model settings. The {damping}
keyword and corresponding model form selection may be appended
anywhere in the {pair coeff} command.  Note that the choice of damping
model affects both the normal and tangential damping (and depending on
other settings, potentially also the twisting damping).  The options
for the damping model currently supported are:

{velocity}
{viscoelastic}
{tsuji} :ol

If the {damping} keyword is not specified, the {viscoelastic} model is
used by default.

For {damping velocity}, the normal damping is simply equal to the
user-specified damping coefficient in the {normal} model:

\begin\{equation\}
\eta_n = \eta_\{n0\}\
\end\{equation\}

Here, \(\gamma_n\) is the damping coefficient specified for the normal
contact model, in units of {mass}/{time},

The {damping viscoelastic} model is based on the viscoelastic
treatment of "(Brilliantov et al)"_#Brill1996, where the normal
damping is given by:

\begin\{equation\}
\eta_n = \eta_\{n0\}\ a m_\{eff\}
\end\{equation\}

Here, \(m_\{eff\} = m_i m_j/(m_i + m_j)\) is the effective mass, {a}
is the contact radius, given by \(a =\sqrt\{R\delta\}\) for all models
except {jkr}, for which it is given implicitly according to \(delta =
a^2/R - 2\sqrt\{\pi \gamma a/E\}\).  In this case, \eta_\{n0\}\ is in
units of 1/({time}*{distance}).

The {tsuji} model is based on the work of "(Tsuji et
al)"_#Tsuji1992. Here, the damping coefficient specified as part of
the normal model is interpreted as a restitution coefficient
\(e\). The damping constant \(\eta_n\) is given by:

\begin\{equation\}
\eta_n = \alpha (m_\{eff\}k_n)^\{1/2\}
\end\{equation\}

For normal contact models based on material parameters, \(k_n =
4/3Ea\).  The parameter \(\alpha\) is related to the restitution
coefficient {e} according to:

\begin\{equation\}
\alpha = 1.2728-4.2783e+11.087e^2-22.348e^3+27.467e^4-18.022e^5+4.8218e^6
\end\{equation\}

The dimensionless coefficient of restitution \(e\) specified as part
of the normal contact model parameters should be between 0 and 1, but
no error check is performed on this.

The total normal force is computed as the sum of the elastic and
damping components:

\begin\{equation\}
\mathbf\{F\}_n = \mathbf\{F\}_\{ne\} + \mathbf\{F\}_\{n,damp\}
\end\{equation\}

 :line

The {pair_coeff} command also requires specification of the tangential
contact model. The required keyword {tangential} is expected, followed
by the model choice and associated parameters. Currently supported
tangential model choices and their expected parameters are as follows:

{linear_nohistory} : \(x_\{\gamma,t\}\), \(\mu_s\)
{linear_history} : \(k_t\), \(x_\{\gamma,t\}\), \(\mu_s\)
{mindlin} : \(k_t\) or NULL, \(x_\{\gamma,t\}\), \(\mu_s\)
{mindlin_rescale} : \(k_t\) or NULL, \(x_\{\gamma,t\}\), \(\mu_s\) :ol

Here, \(x_\{\gamma,t\}\) is a dimensionless multiplier for the normal
damping \(\eta_n\) that determines the magnitude of the tangential
damping, \(\mu_t\) is the tangential (or sliding) friction
coefficient, and \(k_t\) is the tangential stiffness coefficient.

For {tangential linear_nohistory}, a simple velocity-dependent Coulomb
friction criterion is used, which mimics the behavior of the {pair
gran/hooke} style. The tangential force (\mathbf\{F\}_t\) is given by:

\begin\{equation\}
\mathbf\{F\}_t =  -min(\mu_t F_\{n0\}, \|\mathbf\{F\}_\mathrm\{t,damp\}\|) \mathbf\{t\}
\end\{equation\}

The tangential damping force \(\mathbf\{F\}_\mathrm\{t,damp\}\) is given by:

\begin\{equation\}
\mathbf\{F\}_\mathrm\{t,damp\} = -\eta_t \mathbf\{v\}_\{t,rel\}
\end\{equation\}

The tangential damping prefactor \(\eta_t\) is calculated by scaling
the normal damping \(\eta_n\) (see above):

\begin\{equation\}
\eta_t = -x_\{\gamma,t\} \eta_n
\end\{equation\}

The normal damping prefactor \(\eta_n\) is determined by the choice of
the {damping} keyword, as discussed above.  Thus, the {damping}
keyword also affects the tangential damping.  The parameter
\(x_\{\gamma,t\}\) is a scaling coefficient. Several works in the
literature use \(x_\{\gamma,t\} = 1\) ("Marshall"_#Marshall2009,
"Tsuji et al"_#Tsuji1992, "Silbert et al"_#Silbert2001).  The relative
tangential velocity at the point of contact is given by
\(\mathbf\{v\}_\{t, rel\} = \mathbf\{v\}_\{t\} - (R_i\Omega_i +
R_j\Omega_j) \times \mathbf\{n\}\), where \(\mathbf\{v\}_\{t\} =
\mathbf\{v\}_r - \mathbf\{v\}_r\cdot\mathbf\{n\}\), \(\mathbf\{v\}_r =
\mathbf\{v\}_j - \mathbf\{v\}_i\). The direction of the applied force
is \(\mathbf\{t\} =
\mathbf\{v_\{t,rel\}\}/\|\mathbf\{v_\{t,rel\}\}\|\).

The normal force value \(F_\{n0\}\) used to compute the critical force
depends on the form of the contact model. For non-cohesive models
({hertz}, {hertz/material}, {hooke}), it is given by the magnitude of
the normal force:

\begin\{equation\}
F_\{n0\} = \|\mathbf\{F\}_n\|
\end\{equation\}

For cohesive models such as {jkr} and {dmt}, the critical force is
adjusted so that the critical tangential force approaches \(\mu_t
F_\{pulloff\}\), see "Marshall"_#Marshall2009, equation 43, and
"Thornton"_#Thornton1991.  For both models, \(F_\{n0\}\) takes the
form:

\begin\{equation\}
F_\{n0\} = \|\mathbf\{F\}_ne + 2 F_\{pulloff\}\|
\end\{equation\}

Where \(F_\{pulloff\} = 3\pi \gamma R \) for {jkr}, and
\(F_\{pulloff\} = 4\pi \gamma R \) for {dmt}.

The remaining tangential options all use accumulated tangential
displacement (i.e. contact history). This is discussed below in the
context of the {linear_history} option, but the same treatment of the
accumulated displacement applies to the other options as well.

For {tangential linear_history}, the tangential force is given by:

\begin\{equation\}
\mathbf\{F\}_t =  -min(\mu_t F_\{n0\}, \|-k_t\mathbf\{\xi\} + \mathbf\{F\}_\mathrm\{t,damp\}\|) \mathbf\{t\}
\end\{equation\}

Here, \(\mathbf\{\xi\}\) is the tangential displacement accumulated
during the entire duration of the contact:

\begin\{equation\}
\mathbf\{\xi\} = \int_\{t0\}^t \mathbf\{v\}_\{t,rel\}(\tau) \mathrm\{d\}\tau
\end\{equation\}

This accumulated tangential displacement must be adjusted to account
for changes in the frame of reference of the contacting pair of
particles during contact. This occurs due to the overall motion of the
contacting particles in a rigid-body-like fashion during the duration
of the contact. There are two modes of motion that are relevant: the
'tumbling' rotation of the contacting pair, which changes the
orientation of the plane in which tangential displacement occurs; and
'spinning' rotation of the contacting pair about the vector connecting
their centers of mass (\(\mathbf\{n\}\)).  Corrections due to the
former mode of motion are made by rotating the accumulated
displacement into the plane that is tangential to the contact vector
at each step, or equivalently removing any component of the tangential
displacement that lies along \(\mathbf\{n\}\), and rescaling to
preserve the magnitude.  This follows the discussion in
"Luding"_#Luding2008, see equation 17 and relevant discussion in that
work:

\begin\{equation\}
\mathbf\{\xi\} = \left(\mathbf\{\xi'\} - (\mathbf\{n\} \cdot \mathbf\{\xi'\})\mathbf\{n\}\right) \frac\{\|\mathbf\{\xi'\}\|\}\{\|\mathbf\{\xi'\}\| - \mathbf\{n\}\cdot\mathbf\{\xi'\}\}
\label\{eq:rotate_displacements\}
\end\{equation\}

Here, \(\mathbf\{\xi'\}\) is the accumulated displacement prior to the
current time step and \(\mathbf\{\xi\}\) is the corrected
displacement. Corrections to the displacement due to the second mode
of motion described above (rotations about \(\mathbf\{n\}\)) are not
currently implemented, but are expected to be minor for most
simulations.

Furthermore, when the tangential force exceeds the critical force, the
tangential displacement is re-scaled to match the value for the
critical force (see "Luding"_#Luding2008, equation 20 and related
discussion):

\begin\{equation\}
\mathbf\{\xi\} = -\frac\{1\}\{k_t\}\left(\mu_t F_\{n0\}\mathbf\{t\} + \mathbf\{F\}_\{t,damp\}\right)
\end\{equation\}

The tangential force is added to the total normal force (elastic plus
damping) to produce the total force on the particle. The tangential
force also acts at the contact point (defined as the center of the
overlap region) to induce a torque on each particle according to:

\begin\{equation\}
\mathbf\{\tau\}_i = -(R_i - 0.5 \delta) \mathbf\{n\} \times \mathbf\{F\}_t
\end\{equation\}

\begin\{equation\}
\mathbf\{\tau\}_j = -(R_j - 0.5 \delta) \mathbf\{n\} \times \mathbf\{F\}_t
\end\{equation\}

For {tangential mindlin}, the "Mindlin"_#Mindlin1949 no-slip solution is used, which differs from the {linear_history}
option by an additional factor of {a}, the radius of the contact region. The tangential force is given by:

\begin\{equation\}
\mathbf\{F\}_t =  -min(\mu_t F_\{n0\}, \|-k_t a \mathbf\{\xi\} + \mathbf\{F\}_\mathrm\{t,damp\}\|) \mathbf\{t\}
\end\{equation\}

Here, {a} is the radius of the contact region, given by \(a = \delta
R\) for all normal contact models, except for {jkr}, where it is given
implicitly by \(\delta = a^2/R - 2\sqrt\{\pi \gamma a/E\}\), see
discussion above. To match the Mindlin solution, one should set \(k_t
= 8G\), where \(G\) is the shear modulus, related to Young's modulus
\(E\) by \(G = E/(2(1+\nu))\), where \(\nu\) is Poisson's ratio. This
can also be achieved by specifying {NULL} for \(k_t\), in which case a
normal contact model that specifies material parameters \(E\) and
\(\nu\) is required (e.g. {hertz/material}, {dmt} or {jkr}). In this
case, mixing of the shear modulus for different particle types {i} and
{j} is done according to:

\begin\{equation\}
1/G = 2(2-\nu_i)(1+\nu_i)/E_i + 2(2-\nu_j)(1+\nu_j)/E_j
\end\{equation\}

The {mindlin_rescale} option uses the same form as {mindlin}, but the
magnitude of the tangential displacement is re-scaled as the contact
unloads, i.e. if \(a < a_\{t_\{n-1\}\}\):

\begin\{equation\}
\mathbf\{\xi\} = \mathbf\{\xi_\{t_\{n-1\}\}\} \frac\{a\}\{a_\{t_\{n-1\}\}\}
\end\{equation\}

Here, \(t_\{n-1\}\) indicates the value at the previous time
step. This rescaling accounts for the fact that a decrease in the
contact area upon unloading leads to the contact being unable to
support the previous tangential loading, and spurious energy is
created without the rescaling above ("Walton"_#WaltonPC ). See also
discussion in "Thornton et al, 2013"_#Thornton2013 , particularly
equation 18(b) of that work and associated discussion.

:line

The optional {rolling} keyword enables rolling friction, which resists
pure rolling motion of particles. The options currently supported are:

{none}
{sds} : \(k_\{roll\}\), \(\gamma_\{roll\}\), \(\mu_\{roll\}\)  :ol

If the {rolling} keyword is not specified, the model defaults to {none}.

For {rolling sds}, rolling friction is computed via a
spring-dashpot-slider, using a 'pseudo-force' formulation, as detailed
by "Luding"_#Luding2008. Unlike the formulation in
"Marshall"_#Marshall2009, this allows for the required adjustment of
rolling displacement due to changes in the frame of reference of the
contacting pair.  The rolling pseudo-force is computed analogously to
the tangential force:

\begin\{equation\}
\mathbf\{F\}_\{roll,0\} =  k_\{roll\} \mathbf\{\xi\}_\{roll\}  - \gamma_\{roll\} \mathbf\{v\}_\{roll\}
\end\{equation\}

Here, \(\mathbf\{v\}_\{roll\} = -R(\mathbf\{\Omega\}_i -
\mathbf\{\Omega\}_j) \times \mathbf\{n\}\) is the relative rolling
velocity, as given in "Wang et al"_#Wang2015 and
"Luding"_#Luding2008. This differs from the expressions given by "Kuhn
and Bagi"_#Kuhn2004 and used in "Marshall"_#Marshall2009; see "Wang et
al"_#Wang2015 for details. The rolling displacement is given by:

\begin\{equation\}
\mathbf\{\xi\}_\{roll\} = \int_\{t_0\}^t \mathbf\{v\}_\{roll\} (\tau) \mathrm\{d\} \tau
\end\{equation\}

A Coulomb friction criterion truncates the rolling pseudo-force if it
exceeds a critical value:

\begin\{equation\}
\mathbf\{F\}_\{roll\} =  min(\mu_\{roll\} F_\{n,0\}, \|\mathbf\{F\}_\{roll,0\}\|)\mathbf\{k\}
\end\{equation\}

Here, \(\mathbf\{k\} =
\mathbf\{v\}_\{roll\}/\|\mathbf\{v\}_\{roll\}\|\) is the direction of
the pseudo-force.  As with tangential displacement, the rolling
displacement is rescaled when the critical force is exceeded, so that
the spring length corresponds the critical force. Additionally, the
displacement is adjusted to account for rotations of the frame of
reference of the two contacting particles in a manner analogous to the
tangential displacement.

The rolling pseudo-force does not contribute to the total force on
either particle (hence 'pseudo'), but acts only to induce an equal and
opposite torque on each particle, according to:

\begin\{equation\}
\tau_\{roll,i\} =  R_\{eff\} \mathbf\{n\} \times \mathbf\{F\}_\{roll\}
\end\{equation\}

\begin\{equation\}
\tau_\{roll,j\} =  -\tau_\{roll,i\}
\end\{equation\}

:line

The optional {twisting} keyword enables twisting friction, which
resists rotation of two contacting particles about the vector
\(\mathbf\{n\}\) that connects their centers. The options currently
supported are:

{none}
{sds} : \(k_\{twist\}\), \(\gamma_\{twist\}\), \(\mu_\{twist\}\)
{marshall} :ol

If the {twisting} keyword is not specified, the model defaults to {none}.

For both {twisting sds} and {twisting marshall}, a history-dependent
spring-dashpot-slider is used to compute the twisting torque. Because
twisting displacement is a scalar, there is no need to adjust for
changes in the frame of reference due to rotations of the particle
pair. The formulation in "Marshall"_#Marshall2009 therefore provides
the most straightforward treatment:

\begin\{equation\}
\tau_\{twist,0\} = -k_\{twist\}\xi_\{twist\} - \gamma_\{twist\}\Omega_\{twist\}
\end\{equation\}

Here \(\xi_\{twist\} = \int_\{t_0\}^t \Omega_\{twist\} (\tau)
\mathrm\{d\}\tau\) is the twisting angular displacement, and
\(\Omega_\{twist\} = (\mathbf\{\Omega\}_i - \mathbf\{\Omega\}_j) \cdot
\mathbf\{n\}\) is the relative twisting angular velocity. The torque
is then truncated according to:

\begin\{equation\}
\tau_\{twist\} = min(\mu_\{twist\} F_\{n,0\}, \tau_\{twist,0\})
\end\{equation\}

Similar to the sliding and rolling displacement, the angular
displacement is rescaled so that it corresponds to the critical value
if the twisting torque exceeds this critical value:

\begin\{equation\}
\xi_\{twist\} = \frac\{1\}\{k_\{twist\}\} (\mu_\{twist\} F_\{n,0\}sgn(\Omega_\{twist\}) - \gamma_\{twist\}\Omega_\{twist\})
\end\{equation\}

For {twisting sds}, the coefficients \(k_\{twist\}, \gamma_\{twist\}\)
and \(\mu_\{twist\}\) are simply the user input parameters that follow
the {twisting sds} keywords in the {pair_coeff} command.

For {twisting_marshall}, the coefficients are expressed in terms of
sliding friction coefficients, as discussed in
"Marshall"_#Marshall2009 (see equations 32 and 33 of that work):

\begin\{equation\}
k_\{twist\} = 0.5k_ta^2
\end\{equation\}

\begin\{equation\}
\eta_\{twist\} = 0.5\eta_ta^2
\end\{equation\}

\begin\{equation\}
\mu_\{twist\} = \frac\{2\}\{3\}a\mu_t
\end\{equation\}

Finally, the twisting torque on each particle is given by:

\begin\{equation\}
\mathbf\{\tau\}_\{twist,i\} = \tau_\{twist\}\mathbf\{n\}
\end\{equation\}

\begin\{equation\}
\mathbf\{\tau\}_\{twist,j\} = -\mathbf\{\tau\}_\{twist,i\}
\end\{equation\}

:line

LAMMPS automatically sets pairwise cutoff values for {pair_style
granular} based on particle radii (and in the case of {jkr} pull-off
distances). In the vast majority of situations, this is adequate.
However, a cutoff value can optionally be appended to the {pair_style
granular} command to specify a global cutoff (i.e. a cutoff for all
atom types). Additionally, the optional {cutoff} keyword can be passed
to the {pair_coeff} command, followed by a cutoff value.  This will
set a pairwise cutoff for the atom types in the {pair_coeff} command.
These options may be useful in some rare cases where the automatic
cutoff determination is not sufficient, e.g.  if particle diameters
are being modified via the {fix adapt} command. In that case, the
global cutoff specified as part of the {pair_style granular} command
is applied to all atom types, unless it is overridden for a given atom
type combination by the {cutoff} value specified in the {pair coeff}
command.  If {cutoff} is only specified in the {pair coeff} command
and no global cutoff is appended to the {pair_style granular} command,
then LAMMPS will use that cutoff for the specified atom type
combination, and automatically set pairwise cutoffs for the remaining
atom types.

:line

Styles with a {gpu}, {intel}, {kk}, {omp}, or {opt} suffix are
functionally the same as the corresponding style without the suffix.
They have been optimized to run faster, depending on your available
hardware, as discussed on the "Speed packages"_Speed_packages.html doc
page.  The accelerated styles take the same arguments and should
produce the same results, except for round-off and precision issues.

These accelerated styles are part of the GPU, USER-INTEL, KOKKOS,
USER-OMP and OPT packages, respectively.  They are only enabled if
LAMMPS was built with those packages.  See the "Build
package"_Build_package.html doc page for more info.

You can specify the accelerated styles explicitly in your input script
by including their suffix, or you can use the "-suffix command-line
switch"_Run_options.html when you invoke LAMMPS, or you can use the
"suffix"_suffix.html command in your input script.

See the "Speed packages"_Speed_packages.html doc page for more
instructions on how to use the accelerated styles effectively.

:line

[Mixing, shift, table, tail correction, restart, rRESPA info]:

The "pair_modify"_pair_modify.html mix, shift, table, and tail options
are not relevant for granular pair styles.

Mixing of coefficients is carried out using geometric averaging for
most quantities, e.g. if friction coefficient for type 1-type 1
interactions is set to \(\mu_1\), and friction coefficient for type
2-type 2 interactions is set to \(\mu_2\), the friction coefficient
for type1-type2 interactions is computed as \(\sqrt\{\mu_1\mu_2\}\)
(unless explicitly specified to a different value by a {pair_coeff 1 2
...} command. The exception to this is elastic modulus, only
applicable to {hertz/material}, {dmt} and {jkr} normal contact
models. In that case, the effective elastic modulus is computed as:

\begin\{equation\}
E_\{eff,ij\} = \left(\frac\{1-\nu_i^2\}\{E_i\} + \frac\{1-\nu_j^2\}\{E_j\}\right)^\{-1\}
\end\{equation\}

If the {i-j} coefficients \(E_\{ij\}\) and \(\nu_\{ij\}\) are
explicitly specified, the effective modulus is computed as:

\begin\{equation\}
E_\{eff,ij\} = \left(\frac\{1-\nu_\{ij\}^2\}\{E_\{ij\}\} + \frac\{1-\nu_\{ij\}^2\}\{E_\{ij\}\}\right)^\{-1\}
\end\{equation\}

or

\begin\{equation\}
E_\{eff,ij\} = \frac\{E_\{ij\}\}\{2(1-\nu_\{ij\})\}
\end\{equation\}

These pair styles write their information to "binary restart
files"_restart.html, so a pair_style command does not need to be
specified in an input script that reads a restart file.

These pair styles can only be used via the {pair} keyword of the
"run_style respa"_run_style.html command.  They do not support the
{inner}, {middle}, {outer} keywords.

The single() function of these pair styles returns 0.0 for the energy
of a pairwise interaction, since energy is not conserved in these
dissipative potentials.  It also returns only the normal component of
the pairwise interaction force.  However, the single() function also
calculates 10 extra pairwise quantities.  The first 3 are the
components of the tangential force between particles I and J, acting
on particle I.  The 4th is the magnitude of this tangential force.
The next 3 (5-7) are the components of the rolling torque acting on
particle I. The next entry (8) is the magnitude of the rolling torque.
The next entry (9) is the magnitude of the twisting torque acting
about the vector connecting the two particle centers.
The last 3 (10-12) are the components of the vector connecting
the centers of the two particles (x_I - x_J).

These extra quantities can be accessed by the "compute
pair/local"_compute_pair_local.html command, as {p1}, {p2}, ...,
{p12}.

:line

[Restrictions:]

All the granular pair styles are part of the GRANULAR package.  It is
only enabled if LAMMPS was built with that package.  See the "Build
package"_Build_package.html doc page for more info.

These pair styles require that atoms store torque and angular velocity
(omega) as defined by the "atom_style"_atom_style.html.  They also
require a per-particle radius is stored.  The {sphere} atom style does
all of this.

This pair style requires you to use the "comm_modify vel
yes"_comm_modify.html command so that velocities are stored by ghost
atoms.

These pair styles will not restart exactly when using the
"read_restart"_read_restart.html command, though they should provide
statistically similar results.  This is because the forces they
compute depend on atom velocities.  See the
"read_restart"_read_restart.html command for more details.

[Related commands:]

"pair_coeff"_pair_coeff.html
"pair gran/*"_pair_gran.html

[Default:]

For the {pair_coeff} settings: {damping viscoelastic}, {rolling none},
{twisting none}.

[References:]

:link(Brill1996)
[(Brilliantov et al, 1996)] Brilliantov, N. V., Spahn, F., Hertzsch,
J. M., & Poschel, T. (1996).  Model for collisions in granular
gases. Physical review E, 53(5), 5382.

:link(Tsuji1992) 
[(Tsuji et al, 1992)] Tsuji, Y., Tanaka, T., & Ishida,
T. (1992). Lagrangian numerical simulation of plug flow of
cohesionless particles in a horizontal pipe. Powder technology, 71(3),
239-250.

:link(JKR1971)
[(Johnson et al, 1971)] Johnson, K. L., Kendall, K., & Roberts,
A. D. (1971).  Surface energy and the contact of elastic
solids. Proc. R. Soc. Lond. A, 324(1558), 301-313.

:link(DMT1975)
[Derjaguin et al, 1975)] Derjaguin, B. V., Muller, V. M., & Toporov,
Y. P. (1975). Effect of contact deformations on the adhesion of
particles. Journal of Colloid and interface science, 53(2), 314-326.

:link(Luding2008)
[(Luding, 2008)] Luding, S. (2008). Cohesive, frictional powders:
contact models for tension. Granular matter, 10(4), 235.

:link(Marshall2009)
[(Marshall, 2009)] Marshall, J. S. (2009). Discrete-element modeling
of particulate aerosol flows.  Journal of Computational Physics,
228(5), 1541-1561.

:link(Silbert2001)
[(Silbert, 2001)] Silbert, L. E., Ertas, D., Grest, G. S., Halsey,
T. C., Levine, D., & Plimpton, S. J. (2001).  Granular flow down an
inclined plane: Bagnold scaling and rheology. Physical Review E,
64(5), 051302.

:link(Kuhn2004)
[(Kuhn and Bagi, 2005)] Kuhn, M. R., & Bagi, K. (2004). Contact
rolling and deformation in granular media.  International journal of
solids and structures, 41(21), 5793-5820.

:link(Wang2015)
[(Wang et al, 2015)] Wang, Y., Alonso-Marroquin, F., & Guo,
W. W. (2015).  Rolling and sliding in 3-D discrete element
models. Particuology, 23, 49-55.

:link(Thornton1991)
[(Thornton, 1991)] Thornton, C. (1991). Interparticle sliding in the
presence of adhesion.  J. Phys. D: Appl. Phys. 24 1942

:link(Mindlin1949)
[(Mindlin, 1949)] Mindlin, R. D. (1949). Compliance of elastic bodies
in contact.  J. Appl. Mech., ASME 16, 259-268.

:link(Thornton2013)
[(Thornton et al, 2013)] Thornton, C., Cummins, S. J., & Cleary,
P. W. (2013).  An investigation of the comparative behaviour of
alternative contact force models during inelastic collisions. Powder
Technology, 233, 30-46.

:link(WaltonPC)
[(Otis R. Walton)] Walton, O.R., Personal Communication	
>>>>>>> 585403d6
<|MERGE_RESOLUTION|>--- conflicted
+++ resolved
@@ -1,673 +1,3 @@
-<<<<<<< HEAD
-<script type="text/javascript"
-  src="https://cdn.mathjax.org/mathjax/latest/MathJax.js?config=TeX-AMS-MML_HTMLorMML">
-</script>
-<script type="text/x-mathjax-config">
-  MathJax.Hub.Config({ TeX: { equationNumbers: {autoNumber: "AMS"} } });
-</script>
-
-"LAMMPS WWW Site"_lws - "LAMMPS Documentation"_ld - "LAMMPS Commands"_lc :c
-
-:link(lws,http://lammps.sandia.gov)
-:link(ld,Manual.html)
-:link(lc,Commands_all.html)
-
-:line
-
-pair_style granular command :h3
-
-[Syntax:]
-
-pair_style granular cutoff :pre
-
-cutoff = global cutoff (optional). See discussion below. :l
-:ule
-
-[Examples:]
-
-pair_style granular
-pair_coeff * * hooke 1000.0 50.0 tangential linear_nohistory 1.0 0.4 :pre
-
-pair_style granular
-pair_coeff * * hertz 1000.0 50.0 tangential mindlin NULL 1.0 0.4 :pre
-
-pair_style granular
-pair_coeff * * hertz/material 1e8 0.3 tangential mindlin_rescale NULL 1.0 0.4 damping tsuji :pre
-
-pair_style granular
-pair_coeff 1 1 jkr 1000.0 50.0 tangential mindlin 800.0 1.0 0.5 rolling sds 500.0 200.0 0.5 twisting marshall 
-pair_coeff 2 2 hertz 200.0 20.0 tangential linear_history 300.0 1.0 0.1 rolling sds 200.0 100.0 0.1 twisting marshall :pre
-
-pair_style granular
-pair_coeff 1 1 hertz 1000.0 50.0 tangential mindlin 800.0 0.5 0.5 rolling sds 500.0 200.0 0.5 twisting marshall 
-pair_coeff 2 2 dmt 1000.0 50.0 0.3 10.0 tangential mindlin 800.0 0.5 0.1 roll sds 500.0 200.0 0.1 twisting marshall
-pair_coeff 1 2 dmt 1000.0 50.0 0.3 10.0 tangential mindlin 800.0 0.5 0.1 roll sds 500.0 200.0 0.1 twisting marshall :pre
-
-[Description:]
-
-The {granular} styles support a variety of options for the normal, tangential, rolling and twisting
-forces resulting from contact between two granular particles. This expands on the options offered
-by the "pair gran/*"_pair_gran.html pair styles. The total computed forces and torques are the
-sum of various models selected for the normal, tangential, rolling and twisting modes of motion.
-
-All model choices and parameters are entered in the "pair_coeff"_pair_coeff.html command, as described below. 
-Unlike e.g. "pair gran/hooke"_pair_gran.html, coefficient values are not global, but can be set to different values for 
-different combinations of particle types, as determined by the "pair_coeff"_pair_coeff.html command.
-If the contact model choice is the same for two particle types, the mixing for the cross-coefficients can be carried out 
-automatically. This is shown in the second example, where model choices are the same for type 1 - type 1 as for type 2 - type2
-interactions, but coefficients are different. In this case, the coefficients for type 2 - type interactions can be 
-determined from mixing rules discussed below.
-For additional flexibility, coefficients as well as model forms can vary between particle types, 
-as shown in the third example:
-type 1- type 1 interactions are based on a Hertzian normal contact model and 2-2 interactions are based on a DMT cohesive model (see below). 
-In that example, 1-1 and 2-2 interactions have different model forms, in which case 
-mixing of coefficients cannot be  determined, so 1-2 interactions must be explicitly defined via the 
-{pair_coeff 1 2} command, otherwise an error would result.  
-
-:line
-
-The first required keyword for the {pair_coeff} command is the normal contact model. Currently supported options 
-for normal contact models and their required arguments are:
-
-{hooke} : \(k_n\), \(\eta_\{n0\}\) (or \(e\))
-{hertz} : \(k_n\), \(\eta_\{n0\}\) (or \(e\))
-{hertz/material} : E, \(\eta_\{n0\}\) (or \(e\)), \(\nu\)
-{dmt} : E, \(\eta_\{n0\}\) (or \(e\)), \(\nu\), \(\gamma\)
-{jkr} : E, \(\eta_\{n0\}\) (or \(e\)), \(\nu\), \(\gamma\) :ol
-   
-Here, \(k_n\) is spring stiffness (with units that depend on model choice, see below); 
-\(\eta_\{n0\}\) is a damping prefactor (or, in its place a coefficient of restitution 
-\(e\), depending on the choice of damping mode, see below); E is Young's modulus 
-in units of {force}/{length}^2, i.e. {pressure}; \(\nu\) is Poisson's ratio 
-and \(\gamma\) is a surface energy density, in units of {energy}/{length}^2. 
-
-For the {hooke} model, the normal, elastic component of force acting on particle {i} due to
-contact with particle {j} is given by:
-\begin\{equation\}
-\mathbf\{F\}_\{ne, Hooke\} = k_N \delta_\{ij\} \mathbf\{n\}
-\end\{equation\}
-
-Where \(\delta =  R_i + R_j - \|\mathbf\{r\}_\{ij\}\|\) is the particle overlap,
-\(R_i, R_j\) are the particle radii, 
-\(\mathbf\{r\}_\{ij\} = \mathbf\{r\}_i - \mathbf\{r\}_j\) is the vector separating the
-two particle centers (note the i-j ordering so that \(F_\{ne\}\) is positive for repulsion),
-and \(\mathbf\{n\} = \frac\{\mathbf\{r\}_\{ij\}\}\{\|\mathbf\{r\}_\{ij\}\|\}\).
-Therefore, for {hooke}, the units of the spring constant \(k_n\) are {force}/{distance}, 
-or equivalently {mass}/{time^2}. 
-
-For the {hertz} model, the normal component of force is given by:
-\begin\{equation\}
-\mathbf\{F\}_\{ne, Hertz\} = k_N R_\{eff\}^\{1/2\}\delta_\{ij\}^\{3/2\} \mathbf\{n\}
-\end\{equation\}
-
-Here, \(R_\{eff\} = \frac\{R_i R_j\}\{R_i + R_j\}\) is the effective radius, denoted for simplicity as {R} from here on.
-For {hertz}, the units of the spring constant \(k_n\) are {force}/{length}^2, or equivalently
-{pressure}.
-
-For the {hertz/material} model, the force is given by:
-\begin\{equation\}
-\mathbf\{F\}_\{ne, Hertz/material\} = \frac\{4\}\{3\} E_\{eff\} R_\{eff\}^\{1/2\}\delta_\{ij\}^\{3/2\} \mathbf\{n\}
-\end\{equation\}
-
-Here, \(E_\{eff\} = E = \left(\frac\{1-\nu_i^2\}\{E_i\} + \frac\{1-\nu_j^2\}\{E_j\}\right)^\{-1\}\) 
-is the effective Young's modulus,
-with \(\nu_i, \nu_j \) the Poisson ratios of the particles of types {i} and {j}. Note that
-if the elastic and shear moduli of the 
-two particles are the same, the {hertz/material}
-model is equivalent to the {hertz} model with \(k_N = 4/3 E_\{eff\}\)
-
-The {dmt} model corresponds to the "(Derjaguin-Muller-Toporov)"_#DMT1975 cohesive model, 
-where the force is simply Hertz with an additional attractive cohesion term:
-\begin\{equation\}
-\mathbf\{F\}_\{ne, dmt\} = \left(\frac\{4\}\{3\} E R^\{1/2\}\delta_\{ij\}^\{3/2\} - 4\pi\gamma R\right)\mathbf\{n\}
-\end\{equation\}
-
-The {jkr} model is the "(Johnson-Kendall-Roberts)"_#JKR1971 model, where the force is computed as:
-\begin\{equation\}
-\label\{eq:force_jkr\}
-\mathbf\{F\}_\{ne, jkr\} = \left(\frac\{4Ea^3\}\{3R\} - 2\pi a^2\sqrt\{\frac\{4\gamma E\}\{\pi a\}\}\right)\mathbf\{n\}
-\end\{equation\}
-
-Here, {a} is the radius of the contact zone, related to the overlap \(\delta\) according to:
-\begin\{equation\}
-\delta = a^2/R - 2\sqrt\{\pi \gamma a/E\}
-\end\{equation\}
- 
-LAMMPS internally inverts the equation above to solve for {a} in terms of \(\delta\), then solves for
-the force in the previous equation. Additionally, note that the JKR model allows for a tensile force beyond 
-contact (i.e. for \(\delta < 0\)), up to a maximum of \(3\pi\gamma R\) (also known as
-the 'pull-off' force).
-Note that this is a hysteretic effect, where particles that are not contacting initially
-will not experience force until they come into contact \(\delta \geq 0\); as they move apart
-and (\(\delta < 0\)), they experience a tensile force up to \(3\pi\gamma R\), 
-at which point they lose contact. 
-
-:line
-
-In addition, the normal force is augmented by a damping term of the following
-general form:
-
-\begin\{equation\}
-\mathbf\{F\}_\{n,damp\} = -\eta_n \mathbf\{v\}_\{n,rel\}
-\end\{equation\}
-
-Here, \(\mathbf\{v\}_\{n,rel\} = (\mathbf\{v\}_j - \mathbf\{v\}_i) \cdot \mathbf\{n\}\)
-is the component of relative velocity along \(\mathbf\{n\}\).
-
-The optional {damping} keyword to the {pair_coeff} command followed by a keyword  
-determines the model form of the damping factor \(\eta_n\), and the interpretation
-of the \(\eta_\{n0\}\) or \(e\) coefficients specified as part of the normal contact
-model settings. The {damping} keyword and corresponding
-model form selection may be appended anywhere in the {pair coeff} command.
-Note that the choice of damping model affects both the 
-normal and tangential damping (and depending on other settings, potentially also the twisting damping).
-The options for the damping model currently supported are:
-
-{velocity}
-{viscoelastic}
-{tsuji} :ol
-
-If the {damping} keyword is not specified, the {viscoelastic} model is used by default.
-
-For {damping velocity}, the normal damping is simply equal to the user-specified damping
-coefficient in the {normal} model:
-
-\begin\{equation\}
-\eta_n = \eta_\{n0\}\
-\end\{equation\}
-
-Here, \(\gamma_n\) is the damping coefficient specified for the normal contact model, in units of {mass}/{time}, 
-
-The {damping viscoelastic} model is based on the viscoelastic treatment of "(Brilliantov et al)"_#Brill1996,
-where the normal damping is given by:
-\begin\{equation\}
-\eta_n = \eta_\{n0\}\ a m_\{eff\} 
-\end\{equation\}
-
-Here, \(m_\{eff\} = m_i m_j/(m_i + m_j)\) is the effective mass, {a} is the contact radius, given by \(a =\sqrt\{R\delta\}\)
-for all models except {jkr}, for which it is given implicitly according to \(delta = a^2/R - 2\sqrt\{\pi \gamma a/E\}\).
-In this case, \eta_\{n0\}\ is in units of 1/({time}*{distance}).
-
-The {tsuji} model is based on the work of "(Tsuji et al)"_#Tsuji1992. Here, the
-damping coefficient specified as part of the normal model is intepreted
-as a restitution coefficient \(e\). The damping constant \(\eta_n\) is given by:
-
-\begin\{equation\}
-\eta_n = \alpha (m_\{eff\}k_n)^\{1/2\}
-\end\{equation\}
-
-For normal contact models based on material parameters, \(k_n = 4/3Ea\).
-The parameter \(\alpha\) is related to the restitution coefficient {e} according to:
-
-\begin\{equation\}
-\alpha = 1.2728-4.2783e+11.087e^2-22.348e^3+27.467e^4-18.022e^5+4.8218e^6
-\end\{equation\} 
-
-The dimensionless coefficient of restitution \(e\) specified as part of the normal contact model
-parameters should be between 0 and 1, but no error check is performed on this.
-
-The total normal force is computed as the sum of the elastic and damping components:
-
-\begin\{equation\}
-\mathbf\{F\}_n = \mathbf\{F\}_\{ne\} + \mathbf\{F\}_\{n,damp\}
-\end\{equation\}
-
- :line
-
-The {pair_coeff} command also requires specification 
-of the tangential contact model. The required keyword {tangential} is expected, followed by the model 
-choice and associated parameters. Currently supported tangential model choices and their 
-expected parameters are as follows:
- 
-{linear_nohistory} : \(x_\{\gamma,t\}\), \(\mu_s\)
-{linear_history} : \(k_t\), \(x_\{\gamma,t\}\), \(\mu_s\) 
-{mindlin} : \(k_t\) or NULL, \(x_\{\gamma,t\}\), \(\mu_s\) 
-{mindlin_rescale} : \(k_t\) or NULL, \(x_\{\gamma,t\}\), \(\mu_s\) :ol
-
-Here, \(x_\{\gamma,t\}\) is a dimensionless multiplier for the normal damping \(\eta_n\)
-that determines the magnitude of the 
-tangential damping, \(\mu_t\) is the tangential (or sliding) friction
-coefficient, and \(k_t\) is the tangential stiffness coefficient.
-
-For {tangential linear_nohistory}, a simple velocity-dependent Coulomb friction criterion is used, 
-which mimics the behavior
-of the {pair gran/hooke} style. The tangential force (\mathbf\{F\}_t\) is given by:
-
-\begin\{equation\}
-\mathbf\{F\}_t =  -min(\mu_t F_\{n0\}, \|\mathbf\{F\}_\mathrm\{t,damp\}\|) \mathbf\{t\}
-\end\{equation\}
-
-The tangential damping force \(\mathbf\{F\}_\mathrm\{t,damp\}\) is given by:
-
-\begin\{equation\}
-\mathbf\{F\}_\mathrm\{t,damp\} = -\eta_t \mathbf\{v\}_\{t,rel\}
-\end\{equation\}
-
-The tangetial damping prefactor \(\eta_t\) is calculated by scaling the normal damping \(\eta_n\) (see above): 
-\begin\{equation\}
-\eta_t = -x_\{\gamma,t\} \eta_n
-\end\{equation\}
-
-The normal damping prefactor \(\eta_n\) is determined by the choice of the {damping} keyword, as discussed above.
-Thus, the {damping} keyword also affects the tangential damping.
-The parameter \(x_\{\gamma,t\}\) is a scaling coefficient. Several works in the literature use
-\(x_\{\gamma,t\} = 1\) ("Marshall"_#Marshall2009, "Tsuji et al"_#Tsuji1992, "Silbert et al"_#Silbert2001).
-The relative tangential velocity at the point of contact is given by 
-\(\mathbf\{v\}_\{t, rel\} = \mathbf\{v\}_\{t\} - (R_i\Omega_i + R_j\Omega_j) \times \mathbf\{n\}\), 
-where \(\mathbf\{v\}_\{t\} = \mathbf\{v\}_r - \mathbf\{v\}_r\cdot\mathbf\{n\}\),
-\(\mathbf\{v\}_r = \mathbf\{v\}_j - \mathbf\{v\}_i\). The direction of the applied force is
-\(\mathbf\{t\} = \mathbf\{v_\{t,rel\}\}/\|\mathbf\{v_\{t,rel\}\}\|\).
-
-The normal force value \(F_\{n0\}\) used to compute the critical force
-depends on the form of the contact model. For non-cohesive models
-({hertz}, {hertz/material}, {hooke}), it is given by the magnitude of the normal force:
-
-\begin\{equation\}
-F_\{n0\} = \|\mathbf\{F\}_n\|
-\end\{equation\}
-
-For cohesive models such as {jkr} and {dmt}, the critical force is adjusted so that the critical tangential
-force approaches \(\mu_t F_\{pulloff\}\), see "Marshall"_#Marshall2009, equation 43, and "Thornton"_#Thornton1991.
-For both models, \(F_\{n0\}\) takes the form:
-
-\begin\{equation\}
-F_\{n0\} = \|\mathbf\{F\}_ne + 2 F_\{pulloff\}\|
-\end\{equation\}
-
-Where \(F_\{pulloff\} = 3\pi \gamma R \) for {jkr}, and \(F_\{pulloff\} = 4\pi \gamma R \) for {dmt}.  
- 
-The remaining tangential options all use accumulated tangential displacement (i.e. contact history). This 
-is discussed below in the context of the {linear_history} option, but the same treatment of the 
-accumulated displacement applies to the other options as well.
-
-For {tangential linear_history}, the tangential force is given by:
-
-\begin\{equation\}
-\mathbf\{F\}_t =  -min(\mu_t F_\{n0\}, \|-k_t\mathbf\{\xi\} + \mathbf\{F\}_\mathrm\{t,damp\}\|) \mathbf\{t\}
-\end\{equation\}
-
-Here, \(\mathbf\{\xi\}\) is the tangential displacement accumulated during the entire
-duration of the contact:
-
-\begin\{equation\}
-\mathbf\{\xi\} = \int_\{t0\}^t \mathbf\{v\}_\{t,rel\}(\tau) \mathrm\{d\}\tau 
-\end\{equation\}
-
-This accumlated tangential displacement must be adjusted to account for changes 
-in the frame of reference 
-of the contacting pair of particles during contact. This occurs due to the overall motion of the contacting particles
-in a rigid-body-like fashion during the duration of the contact. There are two modes of motion
-that are relevant: the 'tumbling' rotation of the contacting pair, which changes the orientation of the
-plane in which tangential displacement occurs; and 'spinning' rotation of the contacting pair
-about the vector connecting their centers of mass (\(\mathbf\{n\}\)).  
-Corrections due to the former mode of motion are
-made by rotating the accumulated displacement into the plane that is tangential
-to the contact vector at each step, 
-or equivalently removing any component of the tangential displacement
-that lies along \(\mathbf\{n\}\), and rescaling to preserve the magnitude. 
-This folllows the discussion in "Luding"_#Luding2008, see equation 17 and 
-relevant discussion in that work:
-
-\begin\{equation\}
-\mathbf\{\xi\} = \left(\mathbf\{\xi'\} - (\mathbf\{n\} \cdot \mathbf\{\xi'\})\mathbf\{n\}\right) \frac\{\|\mathbf\{\xi'\}\|\}\{\|\mathbf\{\xi'\}\| - \mathbf\{n\}\cdot\mathbf\{\xi'\}\}
-\label\{eq:rotate_displacements\}
-\end\{equation\}
-
-Here, \(\mathbf\{\xi'\}\) is the accumulated displacement prior to the current time step and 
-\(\mathbf\{\xi\}\) is the corrected displacement. Corrections to the displacement
-due to the second mode of motion described above (rotations about \(\mathbf\{n\}\))
-are not currently implemented, but are expected to be minor for most simulations.
-
-Furthermore, when the tangential force exceeds the critical force, 
-the tangential displacement is re-scaled to match the value for the critical force (see "Luding"_#Luding2008, 
-equation 20 and related discussion):
-
-\begin\{equation\}
-\mathbf\{\xi\} = -\frac\{1\}\{k_t\}\left(\mu_t F_\{n0\}\mathbf\{t\} + \mathbf\{F\}_\{t,damp\}\right)
-\end\{equation\}
-
-The tangential force is added to the total normal force (elastic plus damping) to produce the total force
-on the particle. The tangential force also acts at the contact point (defined as the center of the overlap region)
-to induce a torque on each particle according to:
-
-\begin\{equation\}
-\mathbf\{\tau\}_i = -(R_i - 0.5 \delta) \mathbf\{n\} \times \mathbf\{F\}_t
-\end\{equation\}
-
-\begin\{equation\}
-\mathbf\{\tau\}_j = -(R_j - 0.5 \delta) \mathbf\{n\} \times \mathbf\{F\}_t
-\end\{equation\}
-
-For {tangential mindlin}, the "Mindlin"_#Mindlin1949 no-slip solution is used, which differs from the {linear_history}
-option by an additional factor of {a}, the radius of the contact region. The tangential force is given by:
-
-\begin\{equation\}                                                                                                              
-\mathbf\{F\}_t =  -min(\mu_t F_\{n0\}, \|-k_t a \mathbf\{\xi\} + \mathbf\{F\}_\mathrm\{t,damp\}\|) \mathbf\{t\}                    
-\end\{equation\}    
-
-Here, {a} is the radius of the contact region, given by \(a = \delta R\) for all normal contact models, 
-except for {jkr}, where it is given implicitly by \(\delta = a^2/R - 2\sqrt\{\pi \gamma a/E\}\), 
-see discussion above. To match the Mindlin solution, one should set \(k_t = 8G^*\), where
-\(G^*\) is the effective shear modulus, which relates to material properties according to:
-
-\begin\{equation\}
-1/G^* = 2(2-\nu_i)(1+\nu_i)/E_i + 2(2-\nu_j)(1+\nu_j)/E_j 
-\end\{equation\}
-
-This can also be achieved by specifying {NULL} for \(k_t\), in which case
-a normal contact model that specifies material parameters \(E\) and \(\nu\) is required (e.g. {hertz/material},
-{dmt} or {jkr}). 
-
-The {mindlin_rescale} option uses the same form as {mindlin}, but the magnitude of the tangential 
-displacement is re-scaled as the contact unloads, i.e. if \(a < a_\{t_\{n-1\}\}\):
-\begin\{equation\}
-\mathbf\{\xi\} = \mathbf\{\xi_\{t_\{n-1\}\}\} \frac\{a\}\{a_\{t_\{n-1\}\}\}
-\end\{equation\}
-
-Here, \(t_\{n-1\}\) indicates the value at the previous time step. This rescaling 
-accounts for the fact that a decrease in the contact area upon unloading leads to the contact
-being unable to support the previous tangential loading, and spurious energy is created
-without the rescaling above ("Walton"_#WaltonPC ). See also discussion in "Thornton et al, 2013"_#Thornton2013
-, particularly equation 18(b) of that work and associated discussion.
- 
-:line
-
-The optional {rolling} keyword enables rolling friction, which resists pure rolling
-motion of particles. The options currently supported are:
-
-{none}
-{sds} : \(k_\{roll\}\), \(\gamma_\{roll\}\), \(\mu_\{roll\}\)  :ol
-
-If the {rolling} keyword is not specified, the model defaults to {none}.
- 
-For {rolling sds}, rolling friction is computed via a spring-dashpot-slider, using a 
-'pseudo-force' formulation, as detailed by "Luding"_#Luding2008. Unlike the formulation
-in "Marshall"_#Marshall2009, this allows for the required adjustment of 
-rolling displacement due to changes in the frame of referenece of the contacting pair. 
-The rolling pseudo-force is computed analogously to the tangential force:
- 
-\begin\{equation\}
-\mathbf\{F\}_\{roll,0\} =  k_\{roll\} \mathbf\{\xi\}_\{roll\}  - \gamma_\{roll\} \mathbf\{v\}_\{roll\}
-\end\{equation\}
- 
-Here, \(\mathbf\{v\}_\{roll\} = -R(\mathbf\{\Omega\}_i - \mathbf\{\Omega\}_j) \times \mathbf\{n\}\) is the
-relative rolling velocity, as given in "Wang et al"_#Wang2015 and "Luding"_#Luding2008. This differs
-from the expressions given by "Kuhn and Bagi"_#Kuhn2004 and used in  "Marshall"_#Marshall2009; 
-see "Wang et al"_#Wang2015 for details. The rolling displacement is given by:
- 
-\begin\{equation\} 
-\mathbf\{\xi\}_\{roll\} = \int_\{t_0\}^t \mathbf\{v\}_\{roll\} (\tau) \mathrm\{d\} \tau
-\end\{equation\}
- 
-A Coulomb friction criterion truncates the rolling pseudo-force if it exceeds a critical value:
-\begin\{equation\}
-\mathbf\{F\}_\{roll\} =  min(\mu_\{roll\} F_\{n,0\}, \|\mathbf\{F\}_\{roll,0\}\|)\mathbf\{k\}   
-\end\{equation\}
-  
-Here, \(\mathbf\{k\} = \mathbf\{v\}_\{roll\}/\|\mathbf\{v\}_\{roll\}\|\) is the direction of the pseudo-force.
-As with tangential displacement, the rolling displacement is rescaled when the critical 
-force is exceeded, so that the spring length corresponds the critical force. Additionally, the
-displacement is adjusted to account for rotations of the frame of reference of the two
-contacting particles in a manner analogous to the tangential displacement.
-
-The rolling pseudo-force does not contribute to the total force on either particle (hence 'pseudo'),
-but acts only to induce an equal and opposite torque on each particle, according to:
- 
-\begin\{equation\}
-\tau_\{roll,i\} =  R_\{eff\} \mathbf\{n\} \times \mathbf\{F\}_\{roll\}
-\end\{equation\}
-
-\begin\{equation\}
-\tau_\{roll,j\} =  -\tau_\{roll,i\}
-\end\{equation\}
-
-:line
- 
-The optional {twisting} keyword enables twisting friction, which resists
-rotation of two contacting particles about the vector \(\mathbf\{n\}\) that connects their
-centers. The options currently supported are:
-
-{none}
-{sds} : \(k_\{twist\}\), \(\gamma_\{twist\}\), \(\mu_\{twist\}\)  
-{marshall} :ol
-
-If the {twisting} keyword is not specified, the model defaults to {none}.
-
-For both {twisting sds} and {twisting marshall}, a history-dependent spring-dashpot-slider is used to compute the twisting
-torque. Because twisting displacement is a scalar, there is no need to adjust for changes
-in the frame of reference due to rotations of the particle pair. The formulation in
-"Marshall"_#Marshall2009 therefore provides the most straightforward treatment:
-
-\begin\{equation\}
-\tau_\{twist,0\} = -k_\{twist\}\xi_\{twist\} - \gamma_\{twist\}\Omega_\{twist\} 
-\end\{equation\}
-
-Here \(\xi_\{twist\} = \int_\{t_0\}^t \Omega_\{twist\} (\tau) \mathrm\{d\}\tau\) is the twisting
-angular displacement, and \(\Omega_\{twist\} = (\mathbf\{\Omega\}_i - \mathbf\{\Omega\}_j) \cdot \mathbf\{n\}\) 
-is the relative twisting angular velocity. The torque is then truncated according to:
-
-\begin\{equation\}
-\tau_\{twist\} = min(\mu_\{twist\} F_\{n,0\}, \tau_\{twist,0\}) 
-\end\{equation\} 
-
-Similar to the sliding and rolling displacement, the angular displacement is 
-rescaled so that it corresponds to the critical value if the twisting torque
-exceeds this critical value:
-
-\begin\{equation\}
-\xi_\{twist\} = \frac\{1\}\{k_\{twist\}\} (\mu_\{twist\} F_\{n,0\}sgn(\Omega_\{twist\}) - \gamma_\{twist\}\Omega_\{twist\})
-\end\{equation\} 
-
-For {twisting sds}, the coefficients \(k_\{twist\}, \gamma_\{twist\}\) and \(\mu_\{twist\}\) are
-simply the user input parameters that follow the {twisting sds} keywords in the {pair_coeff} command.
-
-For {twisting_marshall}, the coefficients are expressed in terms of sliding friction coefficients,
-as discussed in "Marshall"_#Marshall2009 (see equations 32 and 33 of that work):
-
-\begin\{equation\}
-k_\{twist\} = 0.5k_ta^2
-\end\{equation\}
-
-\begin\{equation\}
-\eta_\{twist\} = 0.5\eta_ta^2
-\end\{equation\}
-
-\begin\{equation\}
-\mu_\{twist\} = \frac\{2\}\{3\}a\mu_t
-\end\{equation\}
-
-Finally, the twisting torque on each particle is given by:
-
-\begin\{equation\}
-\mathbf\{\tau\}_\{twist,i\} = \tau_\{twist\}\mathbf\{n\}
-\end\{equation\}
-
-\begin\{equation\}
-\mathbf\{\tau\}_\{twist,j\} = -\mathbf\{\tau\}_\{twist,i\}
-\end\{equation\}
-
-:line
-
-LAMMPS automatically sets pairwise cutoff values for {pair_style granular} based on particle radii (and in the case
-of {jkr} pulloff distances). In the vast majority of situations, this is adequate.
-However, a cutoff value can optionally be appended to the {pair_style granular} command to specify
-a global cutoff (i.e. a cutoff for all atom types). Additionally, the optional {cutoff} keyword 
-can be passed to the {pair_coeff} command, followed by a cutoff value. 
-This will set a pairwise cutoff for the atom types in the {pair_coeff} command.
-These options may be useful in some rare cases where the automatic cutoff determination is not sufficient, e.g.
-if particle diameters are being modified via the {fix adapt} command. In that case, the global cutoff  
-specified as part of the {pair_style granular} command is applied to all atom types, unless it is 
-overridden for a given atom type combination by the {cutoff} value specified in the {pair coeff} command. 
-If {cutoff} is only specified in the {pair coeff} command and no global
-cutoff is appended to the {pair_style granular} command, then LAMMPS will use that cutoff for the specified
-atom type combination, and automatically set pairwise cutoffs for the remaining atom types.  
-
-:line
-
-Styles with a {gpu}, {intel}, {kk}, {omp}, or {opt} suffix are
-functionally the same as the corresponding style without the suffix.
-They have been optimized to run faster, depending on your available
-hardware, as discussed on the "Speed packages"_Speed_packages.html doc
-page.  The accelerated styles take the same arguments and should
-produce the same results, except for round-off and precision issues.
-
-These accelerated styles are part of the GPU, USER-INTEL, KOKKOS,
-USER-OMP and OPT packages, respectively.  They are only enabled if
-LAMMPS was built with those packages.  See the "Build
-package"_Build_package.html doc page for more info.
-
-You can specify the accelerated styles explicitly in your input script
-by including their suffix, or you can use the "-suffix command-line
-switch"_Run_options.html when you invoke LAMMPS, or you can use the
-"suffix"_suffix.html command in your input script.
-
-See the "Speed packages"_Speed_packages.html doc page for more
-instructions on how to use the accelerated styles effectively.
-
-:line
-
-[Mixing, shift, table, tail correction, restart, rRESPA info]:
-
-The "pair_modify"_pair_modify.html mix, shift, table, and tail options
-are not relevant for granular pair styles.
-
-Mixing of coefficients is carried out using geometric averaging for
-most quantities, e.g. if friction coefficient for type 1-type 1 interactions
-is set to \(\mu_1\), and friction coefficient for type 2-type 2 interactions
-is set to \(\mu_2\), the friction coefficient for type1-type2 interactions
-is computed as \(\sqrt\{\mu_1\mu_2\}\) (unless explictly specified to 
-a different value by a {pair_coeff 1 2 ...} command. The exception to this is 
-elastic modulus, only applicable to {hertz/material}, {dmt} and {jkr} normal 
-contact models. In that case, the effective elastic modulus is computed as:
-
-\begin\{equation\}
-E_\{eff,ij\} = \left(\frac\{1-\nu_i^2\}\{E_i\} + \frac\{1-\nu_j^2\}\{E_j\}\right)^\{-1\}
-\end\{equation\}
-
-If the {i-j} coefficients \(E_\{ij\}\) and \(\nu_\{ij\}\) are explictly specified, 
-the effective modulus is computed as:
-
-\begin\{equation\}
-E_\{eff,ij\} = \left(\frac\{1-\nu_\{ij\}^2\}\{E_\{ij\}\} + \frac\{1-\nu_\{ij\}^2\}\{E_\{ij\}\}\right)^\{-1\}
-\end\{equation\}
-
-or
-
-\begin\{equation\}
-E_\{eff,ij\} = \frac\{E_\{ij\}\}\{2(1-\nu_\{ij\})\}
-\end\{equation\}
-
-These pair styles write their information to "binary restart
-files"_restart.html, so a pair_style command does not need to be
-specified in an input script that reads a restart file.
-
-These pair styles can only be used via the {pair} keyword of the
-"run_style respa"_run_style.html command.  They do not support the
-{inner}, {middle}, {outer} keywords.
-
-The single() function of these pair styles returns 0.0 for the energy
-of a pairwise interaction, since energy is not conserved in these
-dissipative potentials.  It also returns only the normal component of
-the pairwise interaction force.  However, the single() function also
-calculates 10 extra pairwise quantities.  The first 3 are the
-components of the tangential force between particles I and J, acting
-on particle I.  The 4th is the magnitude of this tangential force.
-The next 3 (5-7) are the components of the rolling torque acting on 
-particle I. The next entry (8) is the magnitude of the rolling torque.
-The next entry (9) is the magnitude of the twisting torque acting
-about the vector connecting the two particle centers.
-The last 3 (10-12) are the components of the vector connecting
-the centers of the two particles (x_I - x_J).
-
-These extra quantities can be accessed by the "compute
-pair/local"_compute_pair_local.html command, as {p1}, {p2}, ...,
-{p12}.
-
-:line
-
-[Restrictions:]
-
-All the granular pair styles are part of the GRANULAR package.  It is
-only enabled if LAMMPS was built with that package.  See the "Build
-package"_Build_package.html doc page for more info.
-
-These pair styles require that atoms store torque and angular velocity
-(omega) as defined by the "atom_style"_atom_style.html.  They also
-require a per-particle radius is stored.  The {sphere} atom style does
-all of this.
-
-This pair style requires you to use the "comm_modify vel
-yes"_comm_modify.html command so that velocities are stored by ghost
-atoms.
-
-These pair styles will not restart exactly when using the
-"read_restart"_read_restart.html command, though they should provide
-statistically similar results.  This is because the forces they
-compute depend on atom velocities.  See the
-"read_restart"_read_restart.html command for more details.
-
-[Related commands:]
-
-"pair_coeff"_pair_coeff.html
-"pair gran/*"_pair_gran.html
-
-[Default:] 
-
-For the {pair_coeff} settings: {damping viscoelastic}, {rolling none}, {twisting none}
-
-[References:] 
- 
-:link(Brill1996)
-[(Brilliantov et al, 1996)] Brilliantov, N. V., Spahn, F., Hertzsch, J. M., & Poschel, T. (1996). 
-Model for collisions in granular gases. Physical review E, 53(5), 5382.
- 
-:link(Tsuji1992)
-[(Tsuji et al, 1992)] Tsuji, Y., Tanaka, T., & Ishida, T. (1992). Lagrangian numerical simulation of plug flow of 
-cohesionless particles in a horizontal pipe. Powder technology, 71(3), 239-250.
- 
-:link(JKR1971)
-[(Johnson et al, 1971)] Johnson, K. L., Kendall, K., & Roberts, A. D. (1971). 
-Surface energy and the contact of elastic solids. Proc. R. Soc. Lond. A, 324(1558), 301-313.
- 
-:link(DMT1975)
-[Derjaguin et al, 1975)] Derjaguin, B. V., Muller, V. M., & Toporov, Y. P. (1975). Effect of contact deformations on the 
-adhesion of particles. Journal of Colloid and interface science, 53(2), 314-326.
- 
-:link(Luding2008)
-[(Luding, 2008)] Luding, S. (2008). Cohesive, frictional powders: contact models for tension. Granular matter, 10(4), 235.
- 
-:link(Marshall2009)
-[(Marshall, 2009)] Marshall, J. S. (2009). Discrete-element modeling of particulate aerosol flows. 
-Journal of Computational Physics, 228(5), 1541-1561.
- 
-:link(Silbert2001)
-[(Silbert, 2001)] Silbert, L. E., Ertas, D., Grest, G. S., Halsey, T. C., Levine, D., & Plimpton, S. J. (2001). 
-Granular flow down an inclined plane: Bagnold scaling and rheology. Physical Review E, 64(5), 051302.
- 
-:link(Kuhn2004)
-[(Kuhn and Bagi, 2005)] Kuhn, M. R., & Bagi, K. (2004). Contact rolling and deformation in granular media. 
-International journal of solids and structures, 41(21), 5793-5820.
- 
-:link(Wang2015)
-[(Wang et al, 2015)] Wang, Y., Alonso-Marroquin, F., & Guo, W. W. (2015). 
-Rolling and sliding in 3-D discrete element models. Particuology, 23, 49-55.
- 
-:link(Thornton1991)
-[(Thornton, 1991)] Thornton, C. (1991). Interparticle sliding in the presence of adhesion.
-J. Phys. D: Appl. Phys. 24 1942
-
-:link(Mindlin1949)
-[(Mindlin, 1949)] Mindlin, R. D. (1949). Compliance of elastic bodies in contact.
-J. Appl. Mech., ASME 16, 259-268.
-
-:link(Thornton2013)
-[(Thornton et al, 2013)] Thornton, C., Cummins, S. J., & Cleary, P. W. (2013). 
-An investigation of the comparative behaviour of alternative contact force models 
-during inelastic collisions. Powder Technology, 233, 30-46.
-
-:link(WaltonPC)
-[(Otis R. Walton)] Walton, O.R., Personal Communication	  
-=======
 <script type="text/javascript"
   src="https://cdn.mathjax.org/mathjax/latest/MathJax.js?config=TeX-AMS-MML_HTMLorMML">
 </script>
@@ -1432,5 +762,4 @@
 Technology, 233, 30-46.
 
 :link(WaltonPC)
-[(Otis R. Walton)] Walton, O.R., Personal Communication	
->>>>>>> 585403d6
+[(Otis R. Walton)] Walton, O.R., Personal Communication	